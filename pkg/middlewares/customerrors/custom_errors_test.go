--- conflicted
+++ resolved
@@ -271,53 +271,4 @@
 
 func (m *mockServiceBuilder) BuildHTTP(_ context.Context, _ string) (http.Handler, error) {
 	return m.handler, nil
-<<<<<<< HEAD
-=======
-}
-
-func TestNewResponseRecorder(t *testing.T) {
-	testCases := []struct {
-		desc     string
-		rw       http.ResponseWriter
-		expected http.ResponseWriter
-	}{
-		{
-			desc:     "Without Close Notify",
-			rw:       httptest.NewRecorder(),
-			expected: &codeModifierWithoutCloseNotify{},
-		},
-		{
-			desc:     "With Close Notify",
-			rw:       &mockRWCloseNotify{},
-			expected: &codeModifierWithCloseNotify{},
-		},
-	}
-
-	for _, test := range testCases {
-		t.Run(test.desc, func(t *testing.T) {
-			t.Parallel()
-
-			rec := newCodeModifier(test.rw, 0)
-			assert.IsType(t, test.expected, rec)
-		})
-	}
-}
-
-type mockRWCloseNotify struct{}
-
-func (m *mockRWCloseNotify) CloseNotify() <-chan bool {
-	panic("implement me")
-}
-
-func (m *mockRWCloseNotify) Header() http.Header {
-	panic("implement me")
-}
-
-func (m *mockRWCloseNotify) Write([]byte) (int, error) {
-	panic("implement me")
-}
-
-func (m *mockRWCloseNotify) WriteHeader(int) {
-	panic("implement me")
->>>>>>> 2bc3fa7b
 }