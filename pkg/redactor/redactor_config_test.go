package redactor

import (
	"flag"
	"os"
	"strings"
	"testing"
	"time"

	"github.com/stretchr/testify/assert"
	"github.com/stretchr/testify/require"
	ptypes "github.com/traefik/paerser/types"
	"github.com/traefik/traefik/v3/pkg/config/dynamic"
	"github.com/traefik/traefik/v3/pkg/config/static"
	"github.com/traefik/traefik/v3/pkg/ping"
	"github.com/traefik/traefik/v3/pkg/plugins"
	"github.com/traefik/traefik/v3/pkg/provider/acme"
	"github.com/traefik/traefik/v3/pkg/provider/consulcatalog"
	"github.com/traefik/traefik/v3/pkg/provider/docker"
	"github.com/traefik/traefik/v3/pkg/provider/ecs"
	"github.com/traefik/traefik/v3/pkg/provider/file"
	"github.com/traefik/traefik/v3/pkg/provider/http"
	"github.com/traefik/traefik/v3/pkg/provider/kubernetes/crd"
	"github.com/traefik/traefik/v3/pkg/provider/kubernetes/gateway"
	"github.com/traefik/traefik/v3/pkg/provider/kubernetes/ingress"
	"github.com/traefik/traefik/v3/pkg/provider/kv"
	"github.com/traefik/traefik/v3/pkg/provider/kv/consul"
	"github.com/traefik/traefik/v3/pkg/provider/kv/etcd"
	"github.com/traefik/traefik/v3/pkg/provider/kv/redis"
	"github.com/traefik/traefik/v3/pkg/provider/kv/zk"
	"github.com/traefik/traefik/v3/pkg/provider/rest"
	traefiktls "github.com/traefik/traefik/v3/pkg/tls"
	"github.com/traefik/traefik/v3/pkg/tracing/opentelemetry"
	"github.com/traefik/traefik/v3/pkg/types"
)

var updateExpected = flag.Bool("update_expected", false, "Update expected files in fixtures")

var fullDynConf *dynamic.Configuration

func init() {
	config := &dynamic.Configuration{}
	config.HTTP = &dynamic.HTTPConfiguration{
		Routers: map[string]*dynamic.Router{
			"foo": {
				EntryPoints: []string{"foo"},
				Middlewares: []string{"foo"},
				Service:     "foo",
				Rule:        "foo",
				Priority:    42,
				TLS: &dynamic.RouterTLSConfig{
					Options:      "foo",
					CertResolver: "foo",
					Domains: []types.Domain{
						{
							Main: "foo",
							SANs: []string{"foo"},
						},
					},
				},
			},
		},
		Services: map[string]*dynamic.Service{
			"foo": {
				LoadBalancer: &dynamic.ServersLoadBalancer{
					Sticky: &dynamic.Sticky{
						Cookie: &dynamic.Cookie{
							Name:     "foo",
							Secure:   true,
							HTTPOnly: true,
							SameSite: "foo",
						},
					},
					HealthCheck: &dynamic.ServerHealthCheck{
						Scheme:          "foo",
						Path:            "foo",
						Port:            42,
						Interval:        ptypes.Duration(111 * time.Second),
						Timeout:         ptypes.Duration(111 * time.Second),
						Hostname:        "foo",
						FollowRedirects: boolPtr(true),
						Headers: map[string]string{
							"foo": "bar",
						},
					},
					PassHostHeader: boolPtr(true),
					ResponseForwarding: &dynamic.ResponseForwarding{
						FlushInterval: ptypes.Duration(111 * time.Second),
					},
					ServersTransport: "foo",
					Servers: []dynamic.Server{
						{
							URL: "http://127.0.0.1:8080",
						},
					},
				},
			},
			"bar": {
				Weighted: &dynamic.WeightedRoundRobin{
					Services: []dynamic.WRRService{
						{
							Name:   "foo",
							Weight: intPtr(42),
						},
					},
					Sticky: &dynamic.Sticky{
						Cookie: &dynamic.Cookie{
							Name:     "foo",
							Secure:   true,
							HTTPOnly: true,
							SameSite: "foo",
						},
					},
				},
			},
			"baz": {
				Mirroring: &dynamic.Mirroring{
					Service:     "foo",
					MaxBodySize: int64Ptr(42),
					Mirrors: []dynamic.MirrorService{
						{
							Name:    "foo",
							Percent: 42,
						},
					},
				},
			},
		},
		ServersTransports: map[string]*dynamic.ServersTransport{
			"foo": {
				ServerName:         "foo",
				InsecureSkipVerify: true,
				RootCAs:            []types.FileOrContent{"rootca.pem"},
				Certificates: []traefiktls.Certificate{
					{
						CertFile: "cert.pem",
						KeyFile:  "key.pem",
					},
				},
				MaxIdleConnsPerHost: 42,
				ForwardingTimeouts: &dynamic.ForwardingTimeouts{
					DialTimeout:           42,
					ResponseHeaderTimeout: 42,
					IdleConnTimeout:       42,
					ReadIdleTimeout:       42,
					PingTimeout:           42,
				},
			},
		},
		Models: map[string]*dynamic.Model{
			"foo": {
				Middlewares: []string{"foo"},
				TLS: &dynamic.RouterTLSConfig{
					Options:      "foo",
					CertResolver: "foo",
					Domains: []types.Domain{
						{
							Main: "foo",
							SANs: []string{"foo"},
						},
					},
				},
			},
		},
		Middlewares: map[string]*dynamic.Middleware{
			"foo": {
				AddPrefix: &dynamic.AddPrefix{
					Prefix: "foo",
				},
				StripPrefix: &dynamic.StripPrefix{
					Prefixes: []string{"foo"},
				},
				StripPrefixRegex: &dynamic.StripPrefixRegex{
					Regex: []string{"foo"},
				},
				ReplacePath: &dynamic.ReplacePath{
					Path: "foo",
				},
				ReplacePathRegex: &dynamic.ReplacePathRegex{
					Regex:       "foo",
					Replacement: "foo",
				},
				Chain: &dynamic.Chain{
					Middlewares: []string{"foo"},
				},
				IPAllowList: &dynamic.IPAllowList{
					SourceRange: []string{"foo"},
					IPStrategy: &dynamic.IPStrategy{
						Depth:       42,
						ExcludedIPs: []string{"127.0.0.1"},
					},
				},
				Headers: &dynamic.Headers{
					CustomRequestHeaders:              map[string]string{"foo": "bar"},
					CustomResponseHeaders:             map[string]string{"foo": "bar"},
					AccessControlAllowCredentials:     true,
					AccessControlAllowHeaders:         []string{"foo"},
					AccessControlAllowMethods:         []string{"foo"},
					AccessControlAllowOriginList:      []string{"foo"},
					AccessControlAllowOriginListRegex: []string{"foo"},
					AccessControlExposeHeaders:        []string{"foo"},
					AccessControlMaxAge:               42,
					AddVaryHeader:                     true,
					AllowedHosts:                      []string{"foo"},
					HostsProxyHeaders:                 []string{"foo"},
					SSLProxyHeaders:                   map[string]string{"foo": "bar"},
					STSSeconds:                        42,
					STSIncludeSubdomains:              true,
					STSPreload:                        true,
					ForceSTSHeader:                    true,
					FrameDeny:                         true,
					CustomFrameOptionsValue:           "foo",
					ContentTypeNosniff:                true,
					BrowserXSSFilter:                  true,
					CustomBrowserXSSValue:             "foo",
					ContentSecurityPolicy:             "foo",
					PublicKey:                         "foo",
					ReferrerPolicy:                    "foo",
					PermissionsPolicy:                 "foo",
					IsDevelopment:                     true,
				},
				Errors: &dynamic.ErrorPage{
					Status:  []string{"foo"},
					Service: "foo",
					Query:   "foo",
				},
				RateLimit: &dynamic.RateLimit{
					Average: 42,
					Period:  42,
					Burst:   42,
					SourceCriterion: &dynamic.SourceCriterion{
						IPStrategy: &dynamic.IPStrategy{
							Depth:       42,
							ExcludedIPs: []string{"127.0.0.1"},
						},
						RequestHeaderName: "foo",
						RequestHost:       true,
					},
				},
				RedirectRegex: &dynamic.RedirectRegex{
					Regex:       "foo",
					Replacement: "foo",
					Permanent:   true,
				},
				RedirectScheme: &dynamic.RedirectScheme{
					Scheme:    "foo",
					Port:      "foo",
					Permanent: true,
				},
				BasicAuth: &dynamic.BasicAuth{
					Users:        []string{"foo"},
					UsersFile:    "foo",
					Realm:        "foo",
					RemoveHeader: true,
					HeaderField:  "foo",
				},
				DigestAuth: &dynamic.DigestAuth{
					Users:        []string{"foo"},
					UsersFile:    "foo",
					RemoveHeader: true,
					Realm:        "foo",
					HeaderField:  "foo",
				},
				ForwardAuth: &dynamic.ForwardAuth{
					Address: "127.0.0.1",
					TLS: &dynamic.ClientTLS{
						CA:                 "ca.pem",
						Cert:               "cert.pem",
						Key:                "cert.pem",
						InsecureSkipVerify: true,
					},
					TrustForwardHeader:       true,
					AuthResponseHeaders:      []string{"foo"},
					AuthResponseHeadersRegex: "foo",
					AuthRequestHeaders:       []string{"foo"},
				},
				InFlightReq: &dynamic.InFlightReq{
					Amount: 42,
					SourceCriterion: &dynamic.SourceCriterion{
						IPStrategy: &dynamic.IPStrategy{
							Depth:       42,
							ExcludedIPs: []string{"127.0.0.1"},
						},
						RequestHeaderName: "foo",
						RequestHost:       true,
					},
				},
				Buffering: &dynamic.Buffering{
					MaxRequestBodyBytes:  42,
					MemRequestBodyBytes:  42,
					MaxResponseBodyBytes: 42,
					MemResponseBodyBytes: 42,
					RetryExpression:      "foo",
				},
				CircuitBreaker: &dynamic.CircuitBreaker{
					Expression: "foo",
				},
				Compress: &dynamic.Compress{
					ExcludedContentTypes: []string{"foo"},
				},
				PassTLSClientCert: &dynamic.PassTLSClientCert{
					PEM: true,
					Info: &dynamic.TLSClientCertificateInfo{
						NotAfter:  true,
						NotBefore: true,
						Sans:      true,
						Subject: &dynamic.TLSClientCertificateSubjectDNInfo{
							Country:            true,
							Province:           true,
							Locality:           true,
							Organization:       true,
							OrganizationalUnit: true,
							CommonName:         true,
							SerialNumber:       true,
							DomainComponent:    true,
						},
						Issuer: &dynamic.TLSClientCertificateIssuerDNInfo{
							Country:         true,
							Province:        true,
							Locality:        true,
							Organization:    true,
							CommonName:      true,
							SerialNumber:    true,
							DomainComponent: true,
						},
						SerialNumber: true,
					},
				},
				Retry: &dynamic.Retry{
					Attempts:        42,
					InitialInterval: 42,
				},
				ContentType: &dynamic.ContentType{},
				Plugin: map[string]dynamic.PluginConf{
					"foo": {
						"answer": struct{ Answer int }{
							Answer: 42,
						},
					},
				},
			},
		},
	}
	config.TCP = &dynamic.TCPConfiguration{
		Routers: map[string]*dynamic.TCPRouter{
			"foo": {
				EntryPoints: []string{"foo"},
				Service:     "foo",
				Rule:        "foo",
				TLS: &dynamic.RouterTCPTLSConfig{
					Passthrough:  true,
					Options:      "foo",
					CertResolver: "foo",
					Domains: []types.Domain{
						{
							Main: "foo",
							SANs: []string{"foo"},
						},
					},
				},
			},
		},
		Services: map[string]*dynamic.TCPService{
			"foo": {
				LoadBalancer: &dynamic.TCPServersLoadBalancer{
					ProxyProtocol: &dynamic.ProxyProtocol{
						Version: 42,
					},
					Servers: []dynamic.TCPServer{
						{
							Address: "127.0.0.1:8080",
						},
					},
					ServersTransport: "foo",
				},
			},
			"bar": {
				Weighted: &dynamic.TCPWeightedRoundRobin{
					Services: []dynamic.TCPWRRService{
						{
							Name:   "foo",
							Weight: intPtr(42),
						},
					},
				},
			},
		},
		ServersTransports: map[string]*dynamic.TCPServersTransport{
			"foo": {
				TLS: &dynamic.TLSClientConfig{
					ServerName:         "foo",
					InsecureSkipVerify: true,
					RootCAs:            []types.FileOrContent{"rootca.pem"},
					Certificates: []traefiktls.Certificate{
						{
							CertFile: "cert.pem",
							KeyFile:  "key.pem",
						},
					},
				},
				DialTimeout:      42,
				DialKeepAlive:    42,
				TerminationDelay: 42,
			},
		},
	}
	config.UDP = &dynamic.UDPConfiguration{
		Routers: map[string]*dynamic.UDPRouter{
			"foo": {
				EntryPoints: []string{"foo"},
				Service:     "foo",
			},
		},
		Services: map[string]*dynamic.UDPService{
			"foo": {
				LoadBalancer: &dynamic.UDPServersLoadBalancer{
					Servers: []dynamic.UDPServer{
						{
							Address: "127.0.0.1:8080",
						},
					},
				},
			},
			"bar": {
				Weighted: &dynamic.UDPWeightedRoundRobin{
					Services: []dynamic.UDPWRRService{
						{
							Name:   "foo",
							Weight: intPtr(42),
						},
					},
				},
			},
		},
	}
	config.TLS = &dynamic.TLSConfiguration{
		Options: map[string]traefiktls.Options{
			"foo": {
				MinVersion:       "foo",
				MaxVersion:       "foo",
				CipherSuites:     []string{"foo"},
				CurvePreferences: []string{"foo"},
				ClientAuth: traefiktls.ClientAuth{
					CAFiles:        []types.FileOrContent{"ca.pem"},
					ClientAuthType: "RequireAndVerifyClientCert",
				},
				SniStrict: true,
			},
		},
		Certificates: []*traefiktls.CertAndStores{
			{
				Certificate: traefiktls.Certificate{
					CertFile: "cert.pem",
					KeyFile:  "key.pem",
				},
				Stores: []string{"foo"},
			},
		},
		Stores: map[string]traefiktls.Store{
			"foo": {
				DefaultCertificate: &traefiktls.Certificate{
					CertFile: "cert.pem",
					KeyFile:  "key.pem",
				},
			},
		},
	}

	fullDynConf = config
}

func TestAnonymize_dynamicConfiguration(t *testing.T) {
	config := fullDynConf

	expectedConfiguration, err := os.ReadFile("./testdata/anonymized-dynamic-config.json")
	require.NoError(t, err)

	cleanJSON, err := anonymize(config, true)
	require.NoError(t, err)

	if *updateExpected {
		require.NoError(t, os.WriteFile("testdata/anonymized-dynamic-config.json", []byte(cleanJSON), 0o666))
	}

	expected := strings.TrimSuffix(string(expectedConfiguration), "\n")
	assert.Equal(t, expected, cleanJSON)
}

func TestSecure_dynamicConfiguration(t *testing.T) {
	config := fullDynConf

	expectedConfiguration, err := os.ReadFile("./testdata/secured-dynamic-config.json")
	require.NoError(t, err)

	cleanJSON, err := removeCredentials(config, true)
	require.NoError(t, err)

	if *updateExpected {
		require.NoError(t, os.WriteFile("testdata/secured-dynamic-config.json", []byte(cleanJSON), 0o666))
	}

	expected := strings.TrimSuffix(string(expectedConfiguration), "\n")
	assert.Equal(t, expected, cleanJSON)
}

func TestDo_staticConfiguration(t *testing.T) {
	config := &static.Configuration{}

	config.Global = &static.Global{
		CheckNewVersion:    true,
		SendAnonymousUsage: true,
	}

<<<<<<< HEAD
	paerserDuration := ptypes.Duration(111 * time.Second)
=======
	config.ServersTransport = &static.ServersTransport{
		InsecureSkipVerify:  true,
		RootCAs:             []traefiktls.FileOrContent{"root.ca"},
		MaxIdleConnsPerHost: 42,
		ForwardingTimeouts: &static.ForwardingTimeouts{
			DialTimeout:           42,
			ResponseHeaderTimeout: 42,
			IdleConnTimeout:       42,
		},
	}
>>>>>>> b9b75277

	config.EntryPoints = static.EntryPoints{
		"foobar": &static.EntryPoint{
			Address: "foo Address",
			Transport: &static.EntryPointsTransport{
				LifeCycle: &static.LifeCycle{
					RequestAcceptGraceTimeout: ptypes.Duration(111 * time.Second),
					GraceTimeOut:              ptypes.Duration(111 * time.Second),
				},
				RespondingTimeouts: &static.RespondingTimeouts{
					ReadTimeout:  ptypes.Duration(111 * time.Second),
					WriteTimeout: ptypes.Duration(111 * time.Second),
					IdleTimeout:  ptypes.Duration(111 * time.Second),
				},
			},
			ProxyProtocol: &static.ProxyProtocol{
				Insecure:   true,
				TrustedIPs: []string{"127.0.0.1/32", "192.168.0.1"},
			},
			ForwardedHeaders: &static.ForwardedHeaders{
				Insecure:   true,
				TrustedIPs: []string{"127.0.0.1/32", "192.168.0.1"},
			},
			HTTP: static.HTTPConfig{
				Redirections: &static.Redirections{
					EntryPoint: &static.RedirectEntryPoint{
						To:        "foobar",
						Scheme:    "foobar",
						Permanent: true,
						Priority:  42,
					},
				},
				Middlewares: []string{"foobar", "foobar"},
				TLS: &static.TLSConfig{
					Options:      "foobar",
					CertResolver: "foobar",
					Domains: []types.Domain{
						{Main: "foobar", SANs: []string{"foobar", "foobar"}},
					},
				},
			},
		},
	}

	config.Providers = &static.Providers{
		ProvidersThrottleDuration: ptypes.Duration(111 * time.Second),
	}

	config.ServersTransport = &static.ServersTransport{
		InsecureSkipVerify:  true,
		RootCAs:             []types.FileOrContent{"RootCAs 1", "RootCAs 2", "RootCAs 3"},
		MaxIdleConnsPerHost: 111,
		ForwardingTimeouts: &static.ForwardingTimeouts{
			DialTimeout:           ptypes.Duration(111 * time.Second),
			ResponseHeaderTimeout: ptypes.Duration(111 * time.Second),
			IdleConnTimeout:       ptypes.Duration(111 * time.Second),
		},
	}

	config.TCPServersTransport = &static.TCPServersTransport{
		DialTimeout:   ptypes.Duration(111 * time.Second),
		DialKeepAlive: ptypes.Duration(111 * time.Second),
		TLS: &static.TLSClientConfig{
			InsecureSkipVerify: true,
			RootCAs:            []types.FileOrContent{"RootCAs 1", "RootCAs 2", "RootCAs 3"},
		},
	}

	config.Providers.File = &file.Provider{
		Directory:                 "file Directory",
		Watch:                     true,
		Filename:                  "file Filename",
		DebugLogGeneratedTemplate: true,
	}

	config.Providers.Docker = &docker.Provider{
		Shared: docker.Shared{
			ExposedByDefault:   true,
			Constraints:        `Label("foo", "bar")`,
			AllowEmptyServices: true,
			Network:            "MyNetwork",
			UseBindPortIP:      true,
			Watch:              true,
			DefaultRule:        "PathPrefix(`/`)",
		},
		ClientConfig: docker.ClientConfig{
			Endpoint: "MyEndPoint", TLS: &types.ClientTLS{
				CA:                 "myCa",
				Cert:               "mycert.pem",
				Key:                "mycert.key",
				InsecureSkipVerify: true,
			},
			HTTPClientTimeout: 42,
		},
	}

	config.Providers.Swarm = &docker.SwarmProvider{
		Shared: docker.Shared{
			ExposedByDefault:   true,
			Constraints:        `Label("foo", "bar")`,
			AllowEmptyServices: true,
			Network:            "MyNetwork",
			UseBindPortIP:      true,
			Watch:              true,
			DefaultRule:        "PathPrefix(`/`)",
		},
		ClientConfig: docker.ClientConfig{
			Endpoint: "MyEndPoint", TLS: &types.ClientTLS{
				CA:                 "myCa",
				Cert:               "mycert.pem",
				Key:                "mycert.key",
				InsecureSkipVerify: true,
			},
			HTTPClientTimeout: 42,
		},
		RefreshSeconds: 42,
	}

	config.Providers.KubernetesIngress = &ingress.Provider{
		Endpoint:         "MyEndpoint",
		Token:            "MyToken",
		CertAuthFilePath: "MyCertAuthPath",
		Namespaces:       []string{"a", "b"},
		LabelSelector:    "myLabelSelector",
		IngressClass:     "MyIngressClass",
		IngressEndpoint: &ingress.EndpointIngress{
			IP:               "IP",
			Hostname:         "Hostname",
			PublishedService: "PublishedService",
		},
		ThrottleDuration: ptypes.Duration(111 * time.Second),
	}

	config.Providers.KubernetesCRD = &crd.Provider{
		Endpoint:         "MyEndpoint",
		Token:            "MyToken",
		CertAuthFilePath: "MyCertAuthPath",
		Namespaces:       []string{"a", "b"},
		LabelSelector:    "myLabelSelector",
		IngressClass:     "MyIngressClass",
		ThrottleDuration: ptypes.Duration(111 * time.Second),
	}

	config.Providers.KubernetesGateway = &gateway.Provider{
		Endpoint:         "MyEndpoint",
		Token:            "MyToken",
		CertAuthFilePath: "MyCertAuthPath",
		Namespaces:       []string{"a", "b"},
		LabelSelector:    "myLabelSelector",
		ThrottleDuration: ptypes.Duration(111 * time.Second),
	}

	config.Providers.Rest = &rest.Provider{
		Insecure: true,
	}

	config.Providers.ConsulCatalog = &consulcatalog.ProviderBuilder{
		Configuration: consulcatalog.Configuration{
			Constraints: `Label("foo", "bar")`,
			Endpoint: &consulcatalog.EndpointConfig{
				Address:    "MyAddress",
				Scheme:     "MyScheme",
				DataCenter: "MyDatacenter",
				Token:      "MyToken",
				TLS: &types.ClientTLS{
					CA:                 "myCa",
					Cert:               "mycert.pem",
					Key:                "mycert.key",
					InsecureSkipVerify: true,
				},
				HTTPAuth: &consulcatalog.EndpointHTTPAuthConfig{
					Username: "MyUsername",
					Password: "MyPassword",
				},
				EndpointWaitTime: 42,
			},
			Prefix:            "MyPrefix",
			RefreshInterval:   42,
			RequireConsistent: true,
			Stale:             true,
			Cache:             true,
			ExposedByDefault:  true,
			DefaultRule:       "PathPrefix(`/`)",
		},
		Namespaces: []string{"ns1", "ns2"},
	}

	config.Providers.Ecs = &ecs.Provider{
		Constraints:          `Label("foo", "bar")`,
		ExposedByDefault:     true,
		RefreshSeconds:       42,
		DefaultRule:          "PathPrefix(`/`)",
		Clusters:             []string{"Cluster1", "Cluster2"},
		AutoDiscoverClusters: true,
		ECSAnywhere:          true,
		Region:               "Awsregion",
		AccessKeyID:          "AwsAccessKeyID",
		SecretAccessKey:      "AwsSecretAccessKey",
	}

	config.Providers.Consul = &consul.ProviderBuilder{
		Provider: kv.Provider{
			RootKey:   "RootKey",
			Endpoints: nil,
		},
		Token: "secret",
		TLS: &types.ClientTLS{
			CA:                 "myCa",
			Cert:               "mycert.pem",
			Key:                "mycert.key",
			InsecureSkipVerify: true,
		},
		Namespaces: []string{"ns1", "ns2"},
	}

	config.Providers.Etcd = &etcd.Provider{
		Provider: kv.Provider{
			RootKey:   "RootKey",
			Endpoints: nil,
		},
		Username: "username",
		Password: "password",
		TLS: &types.ClientTLS{
			CA:                 "myCa",
			Cert:               "mycert.pem",
			Key:                "mycert.key",
			InsecureSkipVerify: true,
		},
	}

	config.Providers.ZooKeeper = &zk.Provider{
		Provider: kv.Provider{
			RootKey:   "RootKey",
			Endpoints: nil,
		},
		Username: "username",
		Password: "password",
	}

	config.Providers.Redis = &redis.Provider{
		Provider: kv.Provider{
			RootKey:   "RootKey",
			Endpoints: nil,
		},
		Username: "username",
		Password: "password",
		TLS: &types.ClientTLS{
			CA:                 "myCa",
			Cert:               "mycert.pem",
			Key:                "mycert.key",
			InsecureSkipVerify: true,
		},
	}

	config.Providers.HTTP = &http.Provider{
		Endpoint:     "Myenpoint",
		PollInterval: 42,
		PollTimeout:  42,
		TLS: &types.ClientTLS{
			CA:                 "myCa",
			Cert:               "mycert.pem",
			Key:                "mycert.key",
			InsecureSkipVerify: true,
		},
	}

	config.API = &static.API{
		Insecure:  true,
		Dashboard: true,
		Debug:     true,
	}

	config.Metrics = &types.Metrics{
		Prometheus: &types.Prometheus{
			Buckets:              []float64{0.1, 0.3, 1.2, 5},
			AddEntryPointsLabels: true,
			AddServicesLabels:    true,
			EntryPoint:           "MyEntryPoint",
			ManualRouting:        true,
		},
		Datadog: &types.Datadog{
			Address:              "localhost:8181",
			PushInterval:         42,
			AddEntryPointsLabels: true,
			AddServicesLabels:    true,
		},
		StatsD: &types.Statsd{
			Address:              "localhost:8182",
			PushInterval:         42,
			AddEntryPointsLabels: true,
			AddServicesLabels:    true,
			Prefix:               "MyPrefix",
		},
	}

	config.Ping = &ping.Handler{
		EntryPoint:            "MyEntryPoint",
		ManualRouting:         true,
		TerminatingStatusCode: 42,
	}

	config.Log = &types.TraefikLog{
		Level:      "Level",
		Format:     "json",
		FilePath:   "/foo/path",
		MaxSize:    5,
		MaxAge:     3,
		MaxBackups: 4,
		Compress:   true,
	}

	config.AccessLog = &types.AccessLog{
		FilePath: "AccessLog FilePath",
		Format:   "AccessLog Format",
		Filters: &types.AccessLogFilters{
			StatusCodes:   []string{"200", "500"},
			RetryAttempts: true,
			MinDuration:   42,
		},
		Fields: &types.AccessLogFields{
			DefaultMode: "drop",
			Names: map[string]string{
				"RequestHost": "keep",
			},
			Headers: &types.FieldHeaders{
				DefaultMode: "drop",
				Names: map[string]string{
					"Referer": "keep",
				},
			},
		},
		BufferingSize: 42,
	}

	config.Tracing = &static.Tracing{
		ServiceName: "myServiceName",
		GlobalAttributes: map[string]string{
			"foobar": "foobar",
		},
		SampleRate: 42,
		OTLP: &opentelemetry.Config{
			HTTP: &types.OtelHTTP{
				Endpoint: "foobar",
				TLS:      nil,
				Headers: map[string]string{
					"foobar": "foobar",
				},
			},
		},
	}

	config.HostResolver = &types.HostResolverConfig{
		CnameFlattening: true,
		ResolvConfig:    "foobar",
		ResolvDepth:     42,
	}

	config.CertificatesResolvers = map[string]static.CertificateResolver{
		"CertificateResolver0": {
			ACME: &acme.Configuration{
				Email:                "acme Email",
				CAServer:             "CAServer",
				CertificatesDuration: 42,
				PreferredChain:       "foobar",
				Storage:              "Storage",
				KeyType:              "MyKeyType",
				DNSChallenge: &acme.DNSChallenge{
					Provider:                "DNSProvider",
					DelayBeforeCheck:        42,
					Resolvers:               []string{"resolver1", "resolver2"},
					DisablePropagationCheck: true,
				},
				HTTPChallenge: &acme.HTTPChallenge{
					EntryPoint: "MyEntryPoint",
				},
				TLSChallenge: &acme.TLSChallenge{},
			},
		},
	}

	config.Experimental = &static.Experimental{
		Plugins: map[string]plugins.Descriptor{
			"Descriptor0": {
				ModuleName: "foobar",
				Version:    "foobar",
			},
			"Descriptor1": {
				ModuleName: "foobar",
				Version:    "foobar",
			},
		},
		LocalPlugins: map[string]plugins.LocalDescriptor{
			"Descriptor0": {
				ModuleName: "foobar",
			},
			"Descriptor1": {
				ModuleName: "foobar",
			},
		},
	}

	expectedConfiguration, err := os.ReadFile("./testdata/anonymized-static-config.json")
	require.NoError(t, err)

	cleanJSON, err := anonymize(config, true)
	require.NoError(t, err)

	if *updateExpected {
		require.NoError(t, os.WriteFile("testdata/anonymized-static-config.json", []byte(cleanJSON), 0o666))
	}

	expected := strings.TrimSuffix(string(expectedConfiguration), "\n")
	assert.Equal(t, expected, cleanJSON)
}

func boolPtr(value bool) *bool {
	return &value
}

func intPtr(value int) *int {
	return &value
}

func int64Ptr(value int64) *int64 {
	return &value
}<|MERGE_RESOLUTION|>--- conflicted
+++ resolved
@@ -511,12 +511,9 @@
 		SendAnonymousUsage: true,
 	}
 
-<<<<<<< HEAD
-	paerserDuration := ptypes.Duration(111 * time.Second)
-=======
 	config.ServersTransport = &static.ServersTransport{
 		InsecureSkipVerify:  true,
-		RootCAs:             []traefiktls.FileOrContent{"root.ca"},
+		RootCAs:             []types.FileOrContent{"root.ca"},
 		MaxIdleConnsPerHost: 42,
 		ForwardingTimeouts: &static.ForwardingTimeouts{
 			DialTimeout:           42,
@@ -524,7 +521,6 @@
 			IdleConnTimeout:       42,
 		},
 	}
->>>>>>> b9b75277
 
 	config.EntryPoints = static.EntryPoints{
 		"foobar": &static.EntryPoint{
