--- conflicted
+++ resolved
@@ -321,7 +321,7 @@
 				var mach *machine
 				if len(task.Attachments) != 0 {
 					if len(container.NetworkInterfaces) == 0 {
-						logger.Errorf("Skip container %s: no network interfaces", aws.StringValue(container.Name))
+						logger.Error().Msgf("Skip container %s: no network interfaces", aws.StringValue(container.Name))
 						continue
 					}
 
@@ -388,11 +388,7 @@
 
 				extraConf, err := p.getConfiguration(instance)
 				if err != nil {
-<<<<<<< HEAD
 					logger.Error().Err(err).Msgf("Skip container %s", getServiceName(instance))
-=======
-					logger.Errorf("Skip container %s: %w", getServiceName(instance), err)
->>>>>>> ab36ea78
 					continue
 				}
 				instance.ExtraConf = extraConf
