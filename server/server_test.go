package server

import (
	"fmt"
	"net/http"
	"net/http/httptest"
	"net/url"
	"reflect"
	"testing"
	"time"

	"github.com/containous/flaeg"
	"github.com/containous/mux"
	"github.com/containous/traefik/configuration"
	"github.com/containous/traefik/healthcheck"
	"github.com/containous/traefik/metrics"
	"github.com/containous/traefik/middlewares"
	"github.com/containous/traefik/testhelpers"
	"github.com/containous/traefik/tls"
	"github.com/containous/traefik/types"
	"github.com/davecgh/go-spew/spew"
	"github.com/stretchr/testify/assert"
	"github.com/stretchr/testify/require"
	"github.com/urfave/negroni"
	"github.com/vulcand/oxy/roundrobin"
)

// LocalhostCert is a PEM-encoded TLS cert with SAN IPs
// "127.0.0.1" and "[::1]", expiring at Jan 29 16:00:00 2084 GMT.
// generated from src/crypto/tls:
// go run generate_cert.go  --rsa-bits 1024 --host 127.0.0.1,::1,example.com --ca --start-date "Jan 1 00:00:00 1970" --duration=1000000h
var (
	localhostCert = tls.FileOrContent(`-----BEGIN CERTIFICATE-----
MIICEzCCAXygAwIBAgIQMIMChMLGrR+QvmQvpwAU6zANBgkqhkiG9w0BAQsFADAS
MRAwDgYDVQQKEwdBY21lIENvMCAXDTcwMDEwMTAwMDAwMFoYDzIwODQwMTI5MTYw
MDAwWjASMRAwDgYDVQQKEwdBY21lIENvMIGfMA0GCSqGSIb3DQEBAQUAA4GNADCB
iQKBgQDuLnQAI3mDgey3VBzWnB2L39JUU4txjeVE6myuDqkM/uGlfjb9SjY1bIw4
iA5sBBZzHi3z0h1YV8QPuxEbi4nW91IJm2gsvvZhIrCHS3l6afab4pZBl2+XsDul
rKBxKKtD1rGxlG4LjncdabFn9gvLZad2bSysqz/qTAUStTvqJQIDAQABo2gwZjAO
BgNVHQ8BAf8EBAMCAqQwEwYDVR0lBAwwCgYIKwYBBQUHAwEwDwYDVR0TAQH/BAUw
AwEB/zAuBgNVHREEJzAlggtleGFtcGxlLmNvbYcEfwAAAYcQAAAAAAAAAAAAAAAA
AAAAATANBgkqhkiG9w0BAQsFAAOBgQCEcetwO59EWk7WiJsG4x8SY+UIAA+flUI9
tyC4lNhbcF2Idq9greZwbYCqTTTr2XiRNSMLCOjKyI7ukPoPjo16ocHj+P3vZGfs
h1fIw3cSS2OolhloGw/XM6RWPWtPAlGykKLciQrBru5NAPvCMsb/I1DAceTiotQM
fblo6RBxUQ==
-----END CERTIFICATE-----`)

	// LocalhostKey is the private key for localhostCert.
	localhostKey = tls.FileOrContent(`-----BEGIN RSA PRIVATE KEY-----
MIICXgIBAAKBgQDuLnQAI3mDgey3VBzWnB2L39JUU4txjeVE6myuDqkM/uGlfjb9
SjY1bIw4iA5sBBZzHi3z0h1YV8QPuxEbi4nW91IJm2gsvvZhIrCHS3l6afab4pZB
l2+XsDulrKBxKKtD1rGxlG4LjncdabFn9gvLZad2bSysqz/qTAUStTvqJQIDAQAB
AoGAGRzwwir7XvBOAy5tM/uV6e+Zf6anZzus1s1Y1ClbjbE6HXbnWWF/wbZGOpet
3Zm4vD6MXc7jpTLryzTQIvVdfQbRc6+MUVeLKwZatTXtdZrhu+Jk7hx0nTPy8Jcb
uJqFk541aEw+mMogY/xEcfbWd6IOkp+4xqjlFLBEDytgbIECQQDvH/E6nk+hgN4H
qzzVtxxr397vWrjrIgPbJpQvBsafG7b0dA4AFjwVbFLmQcj2PprIMmPcQrooz8vp
jy4SHEg1AkEA/v13/5M47K9vCxmb8QeD/asydfsgS5TeuNi8DoUBEmiSJwma7FXY
fFUtxuvL7XvjwjN5B30pNEbc6Iuyt7y4MQJBAIt21su4b3sjXNueLKH85Q+phy2U
fQtuUE9txblTu14q3N7gHRZB4ZMhFYyDy8CKrN2cPg/Fvyt0Xlp/DoCzjA0CQQDU
y2ptGsuSmgUtWj3NM9xuwYPm+Z/F84K6+ARYiZ6PYj013sovGKUFfYAqVXVlxtIX
qyUBnu3X9ps8ZfjLZO7BAkEAlT4R5Yl6cGhaJQYZHOde3JEMhNRcVFMO8dJDaFeo
f9Oeos0UUothgiDktdQHxdNEwLjQf7lJJBzV+5OtwswCWA==
-----END RSA PRIVATE KEY-----`)
)

type testLoadBalancer struct{}

func (lb *testLoadBalancer) RemoveServer(u *url.URL) error {
	return nil
}

func (lb *testLoadBalancer) UpsertServer(u *url.URL, options ...roundrobin.ServerOption) error {
	return nil
}

func (lb *testLoadBalancer) Servers() []*url.URL {
	return []*url.URL{}
}

func TestPrepareServerTimeouts(t *testing.T) {
	tests := []struct {
		desc             string
		globalConfig     configuration.GlobalConfiguration
		wantIdleTimeout  time.Duration
		wantReadTimeout  time.Duration
		wantWriteTimeout time.Duration
	}{
		{
			desc: "full configuration",
			globalConfig: configuration.GlobalConfiguration{
				RespondingTimeouts: &configuration.RespondingTimeouts{
					IdleTimeout:  flaeg.Duration(10 * time.Second),
					ReadTimeout:  flaeg.Duration(12 * time.Second),
					WriteTimeout: flaeg.Duration(14 * time.Second),
				},
			},
			wantIdleTimeout:  time.Duration(10 * time.Second),
			wantReadTimeout:  time.Duration(12 * time.Second),
			wantWriteTimeout: time.Duration(14 * time.Second),
		},
		{
			desc:             "using defaults",
			globalConfig:     configuration.GlobalConfiguration{},
			wantIdleTimeout:  time.Duration(180 * time.Second),
			wantReadTimeout:  time.Duration(0 * time.Second),
			wantWriteTimeout: time.Duration(0 * time.Second),
		},
		{
			desc: "deprecated IdleTimeout configured",
			globalConfig: configuration.GlobalConfiguration{
				IdleTimeout: flaeg.Duration(45 * time.Second),
			},
			wantIdleTimeout:  time.Duration(45 * time.Second),
			wantReadTimeout:  time.Duration(0 * time.Second),
			wantWriteTimeout: time.Duration(0 * time.Second),
		},
		{
			desc: "deprecated and new IdleTimeout configured",
			globalConfig: configuration.GlobalConfiguration{
				IdleTimeout: flaeg.Duration(45 * time.Second),
				RespondingTimeouts: &configuration.RespondingTimeouts{
					IdleTimeout: flaeg.Duration(80 * time.Second),
				},
			},
			wantIdleTimeout:  time.Duration(45 * time.Second),
			wantReadTimeout:  time.Duration(0 * time.Second),
			wantWriteTimeout: time.Duration(0 * time.Second),
		},
	}

	for _, test := range tests {
		test := test

		t.Run(test.desc, func(t *testing.T) {
			t.Parallel()

			entryPointName := "http"
			entryPoint := &configuration.EntryPoint{
				Address:          "localhost:0",
				ForwardedHeaders: &configuration.ForwardedHeaders{Insecure: true},
			}
			router := middlewares.NewHandlerSwitcher(mux.NewRouter())

			srv := NewServer(test.globalConfig)
			httpServer, _, err := srv.prepareServer(entryPointName, entryPoint, router, nil, nil)
			if err != nil {
				t.Fatalf("Unexpected error when preparing srv: %s", err)
			}

			if httpServer.IdleTimeout != test.wantIdleTimeout {
				t.Errorf("Got %s as IdleTimeout, want %s", httpServer.IdleTimeout, test.wantIdleTimeout)
			}
			if httpServer.ReadTimeout != test.wantReadTimeout {
				t.Errorf("Got %s as ReadTimeout, want %s", httpServer.ReadTimeout, test.wantReadTimeout)
			}
			if httpServer.WriteTimeout != test.wantWriteTimeout {
				t.Errorf("Got %s as WriteTimeout, want %s", httpServer.WriteTimeout, test.wantWriteTimeout)
			}
		})
	}
}

func TestListenProvidersSkipsEmptyConfigs(t *testing.T) {
	server, stop, invokeStopChan := setupListenProvider(10 * time.Millisecond)
	defer invokeStopChan()

	go func() {
		for {
			select {
			case <-stop:
				return
			case <-server.configurationValidatedChan:
				t.Error("An empty configuration was published but it should not")
			}
		}
	}()

	server.configurationChan <- types.ConfigMessage{ProviderName: "kubernetes"}

	// give some time so that the configuration can be processed
	time.Sleep(100 * time.Millisecond)
}

func TestListenProvidersSkipsSameConfigurationForProvider(t *testing.T) {
	server, stop, invokeStopChan := setupListenProvider(10 * time.Millisecond)
	defer invokeStopChan()

	publishedConfigCount := 0
	go func() {
		for {
			select {
			case <-stop:
				return
			case config := <-server.configurationValidatedChan:
				// set the current configuration
				// this is usually done in the processing part of the published configuration
				// so we have to emulate the behaviour here
				currentConfigurations := server.currentConfigurations.Get().(types.Configurations)
				currentConfigurations[config.ProviderName] = config.Configuration
				server.currentConfigurations.Set(currentConfigurations)

				publishedConfigCount++
				if publishedConfigCount > 1 {
					t.Error("Same configuration should not be published multiple times")
				}
			}
		}
	}()

	config := buildDynamicConfig(
		withFrontend("frontend", buildFrontend()),
		withBackend("backend", buildBackend()),
	)

	// provide a configuration
	server.configurationChan <- types.ConfigMessage{ProviderName: "kubernetes", Configuration: config}

	// give some time so that the configuration can be processed
	time.Sleep(20 * time.Millisecond)

	// provide the same configuration a second time
	server.configurationChan <- types.ConfigMessage{ProviderName: "kubernetes", Configuration: config}

	// give some time so that the configuration can be processed
	time.Sleep(100 * time.Millisecond)
}

func TestListenProvidersPublishesConfigForEachProvider(t *testing.T) {
	server, stop, invokeStopChan := setupListenProvider(10 * time.Millisecond)
	defer invokeStopChan()

	publishedProviderConfigCount := map[string]int{}
	publishedConfigCount := 0
	consumePublishedConfigsDone := make(chan bool)
	go func() {
		for {
			select {
			case <-stop:
				return
			case newConfig := <-server.configurationValidatedChan:
				publishedProviderConfigCount[newConfig.ProviderName]++
				publishedConfigCount++
				if publishedConfigCount == 2 {
					consumePublishedConfigsDone <- true
					return
				}
			}
		}
	}()

	config := buildDynamicConfig(
		withFrontend("frontend", buildFrontend()),
		withBackend("backend", buildBackend()),
	)
	server.configurationChan <- types.ConfigMessage{ProviderName: "kubernetes", Configuration: config}
	server.configurationChan <- types.ConfigMessage{ProviderName: "marathon", Configuration: config}

	select {
	case <-consumePublishedConfigsDone:
		if val := publishedProviderConfigCount["kubernetes"]; val != 1 {
			t.Errorf("Got %d configuration publication(s) for provider %q, want 1", val, "kubernetes")
		}
		if val := publishedProviderConfigCount["marathon"]; val != 1 {
			t.Errorf("Got %d configuration publication(s) for provider %q, want 1", val, "marathon")
		}
	case <-time.After(100 * time.Millisecond):
		t.Errorf("Published configurations were not consumed in time")
	}
}

// setupListenProvider configures the Server and starts listenProviders
func setupListenProvider(throttleDuration time.Duration) (server *Server, stop chan bool, invokeStopChan func()) {
	stop = make(chan bool)
	invokeStopChan = func() {
		stop <- true
	}

	globalConfig := configuration.GlobalConfiguration{
		EntryPoints: configuration.EntryPoints{
			"http": &configuration.EntryPoint{},
		},
		ProvidersThrottleDuration: flaeg.Duration(throttleDuration),
	}

	server = NewServer(globalConfig)
	go server.listenProviders(stop)

	return server, stop, invokeStopChan
}

func TestThrottleProviderConfigReload(t *testing.T) {
	throttleDuration := 30 * time.Millisecond
	publishConfig := make(chan types.ConfigMessage)
	providerConfig := make(chan types.ConfigMessage)
	stop := make(chan bool)
	defer func() {
		stop <- true
	}()

	go throttleProviderConfigReload(throttleDuration, publishConfig, providerConfig, stop)

	publishedConfigCount := 0
	stopConsumeConfigs := make(chan bool)
	go func() {
		for {
			select {
			case <-stop:
				return
			case <-stopConsumeConfigs:
				return
			case <-publishConfig:
				publishedConfigCount++
			}
		}
	}()

	// publish 5 new configs, one new config each 10 milliseconds
	for i := 0; i < 5; i++ {
		providerConfig <- types.ConfigMessage{}
		time.Sleep(10 * time.Millisecond)
	}

	// after 50 milliseconds 5 new configs were published
	// with a throttle duration of 30 milliseconds this means, we should have received 2 new configs
	wantPublishedConfigCount := 2
	if publishedConfigCount != wantPublishedConfigCount {
		t.Errorf("%d times configs were published, want %d times", publishedConfigCount, wantPublishedConfigCount)
	}

	stopConsumeConfigs <- true

	select {
	case <-publishConfig:
		// There should be exactly one more message that we receive after ~60 milliseconds since the start of the test.
		select {
		case <-publishConfig:
			t.Error("extra config publication found")
		case <-time.After(100 * time.Millisecond):
			return
		}
	case <-time.After(100 * time.Millisecond):
		t.Error("Last config was not published in time")
	}
}

func TestServerMultipleFrontendRules(t *testing.T) {
	cases := []struct {
		expression  string
		requestURL  string
		expectedURL string
	}{
		{
			expression:  "Host:foo.bar",
			requestURL:  "http://foo.bar",
			expectedURL: "http://foo.bar",
		},
		{
			expression:  "PathPrefix:/management;ReplacePath:/health",
			requestURL:  "http://foo.bar/management",
			expectedURL: "http://foo.bar/health",
		},
		{
			expression:  "Host:foo.bar;AddPrefix:/blah",
			requestURL:  "http://foo.bar/baz",
			expectedURL: "http://foo.bar/blah/baz",
		},
		{
			expression:  "PathPrefixStripRegex:/one/{two}/{three:[0-9]+}",
			requestURL:  "http://foo.bar/one/some/12345/four",
			expectedURL: "http://foo.bar/four",
		},
		{
			expression:  "PathPrefixStripRegex:/one/{two}/{three:[0-9]+};AddPrefix:/zero",
			requestURL:  "http://foo.bar/one/some/12345/four",
			expectedURL: "http://foo.bar/zero/four",
		},
		{
			expression:  "AddPrefix:/blah;ReplacePath:/baz",
			requestURL:  "http://foo.bar/hello",
			expectedURL: "http://foo.bar/baz",
		},
		{
			expression:  "PathPrefixStrip:/management;ReplacePath:/health",
			requestURL:  "http://foo.bar/management",
			expectedURL: "http://foo.bar/health",
		},
	}

	for _, test := range cases {
		test := test
		t.Run(test.expression, func(t *testing.T) {
			t.Parallel()

			router := mux.NewRouter()
			route := router.NewRoute()
			serverRoute := &serverRoute{route: route}
			rules := &Rules{route: serverRoute}

			expression := test.expression
			routeResult, err := rules.Parse(expression)

			if err != nil {
				t.Fatalf("Error while building route for %s: %+v", expression, err)
			}

			request := testhelpers.MustNewRequest(http.MethodGet, test.requestURL, nil)
			routeMatch := routeResult.Match(request, &mux.RouteMatch{Route: routeResult})

			if !routeMatch {
				t.Fatalf("Rule %s doesn't match", expression)
			}

			server := new(Server)

			server.wireFrontendBackend(serverRoute, http.HandlerFunc(func(w http.ResponseWriter, r *http.Request) {
				if r.URL.String() != test.expectedURL {
					t.Fatalf("got URL %s, expected %s", r.URL.String(), test.expectedURL)
				}
			}))
			serverRoute.route.GetHandler().ServeHTTP(nil, request)
		})
	}
}

func TestServerLoadConfigHealthCheckOptions(t *testing.T) {
	healthChecks := []*types.HealthCheck{
		nil,
		{
			Path: "/path",
		},
	}

	for _, lbMethod := range []string{"Wrr", "Drr"} {
		for _, healthCheck := range healthChecks {
			t.Run(fmt.Sprintf("%s/hc=%t", lbMethod, healthCheck != nil), func(t *testing.T) {
				globalConfig := configuration.GlobalConfiguration{
					EntryPoints: configuration.EntryPoints{
						"http": &configuration.EntryPoint{
							ForwardedHeaders: &configuration.ForwardedHeaders{Insecure: true},
						},
					},
					HealthCheck: &configuration.HealthCheckConfig{Interval: flaeg.Duration(5 * time.Second)},
				}

				dynamicConfigs := types.Configurations{
					"config": &types.Configuration{
						Frontends: map[string]*types.Frontend{
							"frontend": {
								EntryPoints: []string{"http"},
								Backend:     "backend",
							},
						},
						Backends: map[string]*types.Backend{
							"backend": {
								Servers: map[string]types.Server{
									"server": {
										URL: "http://localhost",
									},
								},
								LoadBalancer: &types.LoadBalancer{
									Method: lbMethod,
								},
								HealthCheck: healthCheck,
							},
						},
						TLS: []*tls.Configuration{
							{
								Certificate: &tls.Certificate{
									CertFile: localhostCert,
									KeyFile:  localhostKey,
								},
								EntryPoints: []string{"http"},
							},
						},
					},
				}

				srv := NewServer(globalConfig)
				if _, err := srv.loadConfig(dynamicConfigs, globalConfig); err != nil {
					t.Fatalf("got error: %s", err)
				}

				wantNumHealthCheckBackends := 0
				if healthCheck != nil {
					wantNumHealthCheckBackends = 1
				}
				gotNumHealthCheckBackends := len(healthcheck.GetHealthCheck().Backends)
				if gotNumHealthCheckBackends != wantNumHealthCheckBackends {
					t.Errorf("got %d health check backends, want %d", gotNumHealthCheckBackends, wantNumHealthCheckBackends)
				}
			})
		}
	}
}

func TestServerParseHealthCheckOptions(t *testing.T) {
	lb := &testLoadBalancer{}
	globalInterval := 15 * time.Second

	tests := []struct {
		desc     string
		hc       *types.HealthCheck
		wantOpts *healthcheck.Options
	}{
		{
			desc:     "nil health check",
			hc:       nil,
			wantOpts: nil,
		},
		{
			desc: "empty path",
			hc: &types.HealthCheck{
				Path: "",
			},
			wantOpts: nil,
		},
		{
			desc: "unparseable interval",
			hc: &types.HealthCheck{
				Path:     "/path",
				Interval: "unparseable",
			},
			wantOpts: &healthcheck.Options{
				Path:     "/path",
				Interval: globalInterval,
				LB:       lb,
			},
		},
		{
			desc: "sub-zero interval",
			hc: &types.HealthCheck{
				Path:     "/path",
				Interval: "-42s",
			},
			wantOpts: &healthcheck.Options{
				Path:     "/path",
				Interval: globalInterval,
				LB:       lb,
			},
		},
		{
			desc: "parseable interval",
			hc: &types.HealthCheck{
				Path:     "/path",
				Interval: "5m",
			},
			wantOpts: &healthcheck.Options{
				Path:     "/path",
				Interval: 5 * time.Minute,
				LB:       lb,
			},
		},
	}

	for _, test := range tests {
		test := test
		t.Run(test.desc, func(t *testing.T) {
			t.Parallel()

			gotOpts := parseHealthCheckOptions(lb, "backend", test.hc, &configuration.HealthCheckConfig{Interval: flaeg.Duration(globalInterval)})
			if !reflect.DeepEqual(gotOpts, test.wantOpts) {
				t.Errorf("got health check options %+v, want %+v", gotOpts, test.wantOpts)
			}
		})
	}
}

func TestNewServerWithWhitelistSourceRange(t *testing.T) {
	cases := []struct {
		desc                 string
		whitelistStrings     []string
		middlewareConfigured bool
		errMessage           string
	}{
		{
			desc:                 "no whitelists configued",
			whitelistStrings:     nil,
			middlewareConfigured: false,
			errMessage:           "",
		}, {
			desc: "whitelists configued",
			whitelistStrings: []string{
				"1.2.3.4/24",
				"fe80::/16",
			},
			middlewareConfigured: true,
			errMessage:           "",
		}, {
			desc: "invalid whitelists configued",
			whitelistStrings: []string{
				"foo",
			},
			middlewareConfigured: false,
			errMessage:           "parsing CIDR whitelist [foo]: parsing CIDR whitelist <nil>: invalid CIDR address: foo",
		},
	}

	for _, tc := range cases {
		tc := tc
		t.Run(tc.desc, func(t *testing.T) {
			t.Parallel()
			middleware, err := configureIPWhitelistMiddleware(tc.whitelistStrings)

			if tc.errMessage != "" {
				require.EqualError(t, err, tc.errMessage)
			} else {
				assert.NoError(t, err)

				if tc.middlewareConfigured {
					require.NotNil(t, middleware, "not expected middleware to be configured")
				} else {
					require.Nil(t, middleware, "expected middleware to be configured")
				}
			}
		})
	}
}

func TestServerLoadConfigEmptyBasicAuth(t *testing.T) {
	globalConfig := configuration.GlobalConfiguration{
		EntryPoints: configuration.EntryPoints{
			"http": &configuration.EntryPoint{ForwardedHeaders: &configuration.ForwardedHeaders{Insecure: true}},
		},
	}

	dynamicConfigs := types.Configurations{
		"config": &types.Configuration{
			Frontends: map[string]*types.Frontend{
				"frontend": {
					EntryPoints: []string{"http"},
					Backend:     "backend",
					BasicAuth:   []string{""},
				},
			},
			Backends: map[string]*types.Backend{
				"backend": {
					Servers: map[string]types.Server{
						"server": {
							URL: "http://localhost",
						},
					},
					LoadBalancer: &types.LoadBalancer{
						Method: "Wrr",
					},
				},
			},
<<<<<<< HEAD
		},
	}

	srv := NewServer(globalConfig)
	if _, err := srv.loadConfig(dynamicConfigs, globalConfig); err != nil {
		t.Fatalf("got error: %s", err)
	}
}

func TestServerLoadCertificateWithDefaultEntryPoint(t *testing.T) {
	globalConfig := configuration.GlobalConfiguration{
		EntryPoints: configuration.EntryPoints{
			"https": &configuration.EntryPoint{TLS: &tls.TLS{}},
			"http":  &configuration.EntryPoint{},
		},
		DefaultEntryPoints: []string{"http", "https"},
	}

	dynamicConfigs := types.Configurations{
		"config": &types.Configuration{
			TLSConfiguration: []*tls.Configuration{
=======
			TLS: []*tls.Configuration{
>>>>>>> 4afb3977
				{
					Certificate: &tls.Certificate{
						CertFile: localhostCert,
						KeyFile:  localhostKey,
					},
				},
			},
		},
	}

	srv := NewServer(globalConfig)
	if mapEntryPoints, err := srv.loadConfig(dynamicConfigs, globalConfig); err != nil {
		t.Fatalf("got error: %s", err)
	} else if mapEntryPoints["https"].certs.Get() == nil {
		t.Fatal("got error: https entryPoint must have TLS certificates.")
	}
}

func TestConfigureBackends(t *testing.T) {
	validMethod := "Drr"
	defaultMethod := "wrr"

	tests := []struct {
		desc           string
		lb             *types.LoadBalancer
		wantMethod     string
		wantStickiness *types.Stickiness
	}{
		{
			desc: "valid load balancer method with sticky enabled",
			lb: &types.LoadBalancer{
				Method:     validMethod,
				Stickiness: &types.Stickiness{},
			},
			wantMethod:     validMethod,
			wantStickiness: &types.Stickiness{},
		},
		{
			desc: "valid load balancer method with sticky disabled",
			lb: &types.LoadBalancer{
				Method:     validMethod,
				Stickiness: nil,
			},
			wantMethod: validMethod,
		},
		{
			desc: "invalid load balancer method with sticky enabled",
			lb: &types.LoadBalancer{
				Method:     "Invalid",
				Stickiness: &types.Stickiness{},
			},
			wantMethod:     defaultMethod,
			wantStickiness: &types.Stickiness{},
		},
		{
			desc: "invalid load balancer method with sticky disabled",
			lb: &types.LoadBalancer{
				Method:     "Invalid",
				Stickiness: nil,
			},
			wantMethod: defaultMethod,
		},
		{
			desc:       "missing load balancer",
			lb:         nil,
			wantMethod: defaultMethod,
		},
	}

	for _, test := range tests {
		test := test
		t.Run(test.desc, func(t *testing.T) {
			t.Parallel()
			backend := &types.Backend{
				LoadBalancer: test.lb,
			}

			configureBackends(map[string]*types.Backend{
				"backend": backend,
			})

			wantLB := types.LoadBalancer{
				Method:     test.wantMethod,
				Stickiness: test.wantStickiness,
			}
			if !reflect.DeepEqual(*backend.LoadBalancer, wantLB) {
				t.Errorf("got backend load-balancer\n%v\nwant\n%v\n", spew.Sdump(backend.LoadBalancer), spew.Sdump(wantLB))
			}
		})
	}
}

func TestServerEntryPointWhitelistConfig(t *testing.T) {
	tests := []struct {
		desc           string
		entrypoint     *configuration.EntryPoint
		wantMiddleware bool
	}{
		{
			desc: "no whitelist middleware if no config on entrypoint",
			entrypoint: &configuration.EntryPoint{
				Address:          ":0",
				ForwardedHeaders: &configuration.ForwardedHeaders{Insecure: true},
			},
			wantMiddleware: false,
		},
		{
			desc: "whitelist middleware should be added if configured on entrypoint",
			entrypoint: &configuration.EntryPoint{
				Address: ":0",
				WhitelistSourceRange: []string{
					"127.0.0.1/32",
				},
				ForwardedHeaders: &configuration.ForwardedHeaders{Insecure: true},
			},
			wantMiddleware: true,
		},
	}

	for _, test := range tests {
		test := test
		t.Run(test.desc, func(t *testing.T) {
			t.Parallel()

			srv := Server{
				globalConfiguration: configuration.GlobalConfiguration{
					EntryPoints: map[string]*configuration.EntryPoint{
						"test": test.entrypoint,
					},
				},
				metricsRegistry: metrics.NewVoidRegistry(),
			}

			srv.serverEntryPoints = srv.buildEntryPoints(srv.globalConfiguration)
			srvEntryPoint := srv.setupServerEntryPoint("test", srv.serverEntryPoints["test"])
			handler := srvEntryPoint.httpServer.Handler.(*mux.Router).NotFoundHandler.(*negroni.Negroni)
			found := false
			for _, handler := range handler.Handlers() {
				if reflect.TypeOf(handler) == reflect.TypeOf((*middlewares.IPWhiteLister)(nil)) {
					found = true
				}
			}

			if found && !test.wantMiddleware {
				t.Errorf("ip whitelist middleware was installed even though it should not")
			}

			if !found && test.wantMiddleware {
				t.Errorf("ip whitelist middleware was not installed even though it should have")
			}
		})
	}
}

func TestServerResponseEmptyBackend(t *testing.T) {
	const requestPath = "/path"
	const routeRule = "Path:" + requestPath

	testCases := []struct {
		desc           string
		dynamicConfig  func(testServerURL string) *types.Configuration
		wantStatusCode int
	}{
		{
			desc: "Ok",
			dynamicConfig: func(testServerURL string) *types.Configuration {
				return buildDynamicConfig(
					withFrontend("frontend", buildFrontend(withRoute(requestPath, routeRule))),
					withBackend("backend", buildBackend(withServer("testServer", testServerURL))),
				)
			},
			wantStatusCode: http.StatusOK,
		},
		{
			desc: "No Frontend",
			dynamicConfig: func(testServerURL string) *types.Configuration {
				return buildDynamicConfig()
			},
			wantStatusCode: http.StatusNotFound,
		},
		{
			desc: "Empty Backend LB-Drr",
			dynamicConfig: func(testServerURL string) *types.Configuration {
				return buildDynamicConfig(
					withFrontend("frontend", buildFrontend(withRoute(requestPath, routeRule))),
					withBackend("backend", buildBackend(withLoadBalancer("Drr", false))),
				)
			},
			wantStatusCode: http.StatusServiceUnavailable,
		},
		{
			desc: "Empty Backend LB-Drr Sticky",
			dynamicConfig: func(testServerURL string) *types.Configuration {
				return buildDynamicConfig(
					withFrontend("frontend", buildFrontend(withRoute(requestPath, routeRule))),
					withBackend("backend", buildBackend(withLoadBalancer("Drr", true))),
				)
			},
			wantStatusCode: http.StatusServiceUnavailable,
		},
		{
			desc: "Empty Backend LB-Wrr",
			dynamicConfig: func(testServerURL string) *types.Configuration {
				return buildDynamicConfig(
					withFrontend("frontend", buildFrontend(withRoute(requestPath, routeRule))),
					withBackend("backend", buildBackend(withLoadBalancer("Wrr", false))),
				)
			},
			wantStatusCode: http.StatusServiceUnavailable,
		},
		{
			desc: "Empty Backend LB-Wrr Sticky",
			dynamicConfig: func(testServerURL string) *types.Configuration {
				return buildDynamicConfig(
					withFrontend("frontend", buildFrontend(withRoute(requestPath, routeRule))),
					withBackend("backend", buildBackend(withLoadBalancer("Wrr", true))),
				)
			},
			wantStatusCode: http.StatusServiceUnavailable,
		},
	}

	for _, test := range testCases {
		test := test

		t.Run(test.desc, func(t *testing.T) {
			t.Parallel()

			testServer := httptest.NewServer(http.HandlerFunc(func(rw http.ResponseWriter, req *http.Request) {
				rw.WriteHeader(http.StatusOK)
			}))
			defer testServer.Close()

			globalConfig := configuration.GlobalConfiguration{
				EntryPoints: configuration.EntryPoints{
					"http": &configuration.EntryPoint{ForwardedHeaders: &configuration.ForwardedHeaders{Insecure: true}},
				},
			}
			dynamicConfigs := types.Configurations{"config": test.dynamicConfig(testServer.URL)}

			srv := NewServer(globalConfig)
			entryPoints, err := srv.loadConfig(dynamicConfigs, globalConfig)
			if err != nil {
				t.Fatalf("error loading config: %s", err)
			}

			responseRecorder := &httptest.ResponseRecorder{}
			request := httptest.NewRequest(http.MethodGet, testServer.URL+requestPath, nil)

			entryPoints["http"].httpRouter.ServeHTTP(responseRecorder, request)

			if responseRecorder.Result().StatusCode != test.wantStatusCode {
				t.Errorf("got status code %d, want %d", responseRecorder.Result().StatusCode, test.wantStatusCode)
			}
		})
	}
}

func TestBuildEntryPointRedirect(t *testing.T) {
	srv := Server{
		globalConfiguration: configuration.GlobalConfiguration{
			EntryPoints: configuration.EntryPoints{
				"http":  &configuration.EntryPoint{Address: ":80"},
				"https": &configuration.EntryPoint{Address: ":443", TLS: &tls.TLS{}},
			},
		},
	}

	testCases := []struct {
		desc              string
		srcEntryPointName string
		url               string
		entryPoint        *configuration.EntryPoint
		redirect          *types.Redirect
		expectedURL       string
	}{
		{
			desc:              "redirect regex",
			srcEntryPointName: "http",
			url:               "http://foo.com",
			redirect: &types.Redirect{
				Regex:       `^(?:http?:\/\/)(foo)(\.com)$`,
				Replacement: "https://$1{{\"bar\"}}$2",
			},
			entryPoint: &configuration.EntryPoint{
				Address: ":80",
				Redirect: &types.Redirect{
					Regex:       `^(?:http?:\/\/)(foo)(\.com)$`,
					Replacement: "https://$1{{\"bar\"}}$2",
				},
			},
			expectedURL: "https://foobar.com",
		},
		{
			desc:              "redirect entry point",
			srcEntryPointName: "http",
			url:               "http://foo:80",
			redirect: &types.Redirect{
				EntryPoint: "https",
			},
			entryPoint: &configuration.EntryPoint{
				Address: ":80",
				Redirect: &types.Redirect{
					EntryPoint: "https",
				},
			},
			expectedURL: "https://foo:443",
		},
		{
			desc:              "redirect entry point with regex (ignored)",
			srcEntryPointName: "http",
			url:               "http://foo.com:80",
			redirect: &types.Redirect{
				EntryPoint:  "https",
				Regex:       `^(?:http?:\/\/)(foo)(\.com)$`,
				Replacement: "https://$1{{\"bar\"}}$2",
			},
			entryPoint: &configuration.EntryPoint{
				Address: ":80",
				Redirect: &types.Redirect{
					EntryPoint:  "https",
					Regex:       `^(?:http?:\/\/)(foo)(\.com)$`,
					Replacement: "https://$1{{\"bar\"}}$2",
				},
			},
			expectedURL: "https://foo.com:443",
		},
	}

	for _, test := range testCases {
		test := test
		t.Run(test.desc, func(t *testing.T) {
			t.Parallel()

			rewrite, err := srv.buildRedirectHandler(test.srcEntryPointName, test.redirect)
			require.NoError(t, err)

			req := testhelpers.MustNewRequest(http.MethodGet, test.url, nil)
			recorder := httptest.NewRecorder()

			rewrite.ServeHTTP(recorder, req, http.HandlerFunc(func(w http.ResponseWriter, r *http.Request) {
				w.Header().Add("Location", "fail")
			}))

			location, err := recorder.Result().Location()
			require.NoError(t, err)
			assert.Equal(t, test.expectedURL, location.String())
		})
	}
}

func TestServerBuildEntryPointRedirect(t *testing.T) {
	srv := Server{
		globalConfiguration: configuration.GlobalConfiguration{
			EntryPoints: configuration.EntryPoints{
				"http":  &configuration.EntryPoint{Address: ":80"},
				"https": &configuration.EntryPoint{Address: ":443", TLS: &tls.TLS{}},
			},
		},
	}

	testCases := []struct {
		desc               string
		srcEntryPointName  string
		redirectEntryPoint string
		url                string
		expectedURL        string
		errorExpected      bool
	}{
		{
			desc:               "existing redirect entry point",
			srcEntryPointName:  "http",
			redirectEntryPoint: "https",
			url:                "http://foo:80",
			expectedURL:        "https://foo:443",
		},
		{
			desc:               "non-existing redirect entry point",
			srcEntryPointName:  "http",
			redirectEntryPoint: "foo",
			url:                "http://foo:80",
			errorExpected:      true,
		},
	}

	for _, test := range testCases {
		test := test
		t.Run(test.desc, func(t *testing.T) {
			t.Parallel()

			rewrite, err := srv.buildEntryPointRedirect(test.srcEntryPointName, test.redirectEntryPoint)
			if test.errorExpected {
				require.Error(t, err)
			} else {
				require.NoError(t, err)

				recorder := httptest.NewRecorder()
				r := testhelpers.MustNewRequest(http.MethodGet, test.url, nil)
				rewrite.ServeHTTP(recorder, r, nil)

				location, err := recorder.Result().Location()
				require.NoError(t, err)

				assert.Equal(t, test.expectedURL, location.String())
			}
		})
	}
}

func TestServerBuildRedirect(t *testing.T) {
	testCases := []struct {
		desc                   string
		globalConfiguration    configuration.GlobalConfiguration
		redirectEntryPointName string
		expectedReplacement    string
		errorExpected          bool
	}{
		{
			desc: "Redirect endpoint http to https with HTTPS protocol",
			redirectEntryPointName: "https",
			globalConfiguration: configuration.GlobalConfiguration{
				EntryPoints: configuration.EntryPoints{
					"http":  &configuration.EntryPoint{Address: ":80"},
					"https": &configuration.EntryPoint{Address: ":443", TLS: &tls.TLS{}},
				},
			},
			expectedReplacement: "https://$1:443$2",
		},
		{
			desc: "Redirect endpoint http to http02 with HTTP protocol",
			redirectEntryPointName: "http02",
			globalConfiguration: configuration.GlobalConfiguration{
				EntryPoints: configuration.EntryPoints{
					"http":   &configuration.EntryPoint{Address: ":80"},
					"http02": &configuration.EntryPoint{Address: ":88"},
				},
			},
			expectedReplacement: "http://$1:88$2",
		},
		{
			desc: "Redirect endpoint to non-existent entry point",
			redirectEntryPointName: "foobar",
			globalConfiguration: configuration.GlobalConfiguration{
				EntryPoints: configuration.EntryPoints{
					"http":   &configuration.EntryPoint{Address: ":80"},
					"http02": &configuration.EntryPoint{Address: ":88"},
				},
			},
			errorExpected: true,
		},
		{
			desc: "Redirect endpoint to an entry point with a malformed address",
			redirectEntryPointName: "http02",
			globalConfiguration: configuration.GlobalConfiguration{
				EntryPoints: configuration.EntryPoints{
					"http":   &configuration.EntryPoint{Address: ":80"},
					"http02": &configuration.EntryPoint{Address: "88"},
				},
			},
			errorExpected: true,
		},
	}

	for _, test := range testCases {
		test := test
		t.Run(test.desc, func(t *testing.T) {
			t.Parallel()

			srv := Server{globalConfiguration: test.globalConfiguration}

			_, replacement, err := srv.buildRedirect(test.redirectEntryPointName)

			require.Equal(t, test.errorExpected, err != nil, "Expected an error but don't have error, or Expected no error but have an error: %v", err)
			assert.Equal(t, test.expectedReplacement, replacement, "build redirect does not return the right replacement pattern")
		})
	}
}

func buildDynamicConfig(dynamicConfigBuilders ...func(*types.Configuration)) *types.Configuration {
	config := &types.Configuration{
		Frontends: make(map[string]*types.Frontend),
		Backends:  make(map[string]*types.Backend),
	}
	for _, build := range dynamicConfigBuilders {
		build(config)
	}
	return config
}

func withFrontend(frontendName string, frontend *types.Frontend) func(*types.Configuration) {
	return func(config *types.Configuration) {
		config.Frontends[frontendName] = frontend
	}
}

func withBackend(backendName string, backend *types.Backend) func(*types.Configuration) {
	return func(config *types.Configuration) {
		config.Backends[backendName] = backend
	}
}

func buildFrontend(frontendBuilders ...func(*types.Frontend)) *types.Frontend {
	fe := &types.Frontend{
		EntryPoints: []string{"http"},
		Backend:     "backend",
		Routes:      make(map[string]types.Route),
	}
	for _, build := range frontendBuilders {
		build(fe)
	}
	return fe
}

func withRoute(routeName, rule string) func(*types.Frontend) {
	return func(fe *types.Frontend) {
		fe.Routes[routeName] = types.Route{Rule: rule}
	}
}

func buildBackend(backendBuilders ...func(*types.Backend)) *types.Backend {
	be := &types.Backend{
		Servers:      make(map[string]types.Server),
		LoadBalancer: &types.LoadBalancer{Method: "Wrr"},
	}
	for _, build := range backendBuilders {
		build(be)
	}
	return be
}

func withServer(name, url string) func(backend *types.Backend) {
	return func(be *types.Backend) {
		be.Servers[name] = types.Server{URL: url}
	}
}

func withLoadBalancer(method string, sticky bool) func(*types.Backend) {
	return func(be *types.Backend) {
		if sticky {
			be.LoadBalancer = &types.LoadBalancer{Method: method, Stickiness: &types.Stickiness{CookieName: "test"}}
		} else {
			be.LoadBalancer = &types.LoadBalancer{Method: method}
		}
	}
}<|MERGE_RESOLUTION|>--- conflicted
+++ resolved
@@ -644,7 +644,6 @@
 					},
 				},
 			},
-<<<<<<< HEAD
 		},
 	}
 
@@ -665,10 +664,7 @@
 
 	dynamicConfigs := types.Configurations{
 		"config": &types.Configuration{
-			TLSConfiguration: []*tls.Configuration{
-=======
 			TLS: []*tls.Configuration{
->>>>>>> 4afb3977
 				{
 					Certificate: &tls.Certificate{
 						CertFile: localhostCert,
