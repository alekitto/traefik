---
title: "Routing & Load Balancing Overview |Traefik Docs"
description: "Read the official Traefik documentation to learn more on the Traefik Proxy architecture and the components that enable the routes to be created."
---

# Overview

What's Happening to the Requests?
{: .subtitle }

Let's zoom in on Traefik's architecture and talk about the components that enable the routes to be created.

First, when you start Traefik, you define [entrypoints](../entrypoints) (in their most basic forms, they are port numbers).
Then, connected to these entrypoints, [routers](../routers) analyze the incoming requests to see if they match a set of [rules](../routers#rule).
If they do, the router might transform the request using pieces of [middleware](../middlewares/overview.md) before forwarding them to your [services](./services/index.md).

![Architecture](../assets/img/architecture-overview.png)

## Clear Responsibilities

- [_Providers_](../providers/overview.md) discover the services that live on your infrastructure (their IP, health, ...)
- [_Entrypoints_](./entrypoints.md) listen for incoming traffic (ports, ...)
- [_Routers_](./routers/index.md) analyse the requests (host, path, headers, SSL, ...)
- [_Services_](./services/index.md) forward the request to your services (load balancing, ...)
- [_Middlewares_](../middlewares/overview.md) may update the request or make decisions based on the request (authentication, rate limiting, headers, ...)

## Example with a File Provider

Below is an example of a full configuration file for the [file provider](../providers/file.md) that forwards `http://example.com/whoami/` requests to a service reachable on `http://private/whoami-service/`.
In the process, Traefik will make sure that the user is authenticated (using the [BasicAuth middleware](../middlewares/http/basicauth.md)).

Static configuration:

```yaml tab="File (YAML)"
entryPoints:
  web:
    # Listen on port 8081 for incoming requests
    address: :8081

providers:
  # Enable the file provider to define routers / middlewares / services in file
  file:
    directory: /path/to/dynamic/conf
```

```toml tab="File (TOML)"
[entryPoints]
  [entryPoints.web]
    # Listen on port 8081 for incoming requests
    address = ":8081"

[providers]
  # Enable the file provider to define routers / middlewares / services in file
  [providers.file]
    directory = "/path/to/dynamic/conf"
```

```bash tab="CLI"
# Listen on port 8081 for incoming requests
--entryPoints.web.address=:8081

# Enable the file provider to define routers / middlewares / services in file
--providers.file.directory=/path/to/dynamic/conf
```

Dynamic configuration:

```yaml tab="YAML"
# http routing section
http:
  routers:
    # Define a connection between requests and services
    to-whoami:
      rule: "Host(`example.com`) && PathPrefix(`/whoami/`)"
       # If the rule matches, applies the middleware
      middlewares:
      - test-user
      # If the rule matches, forward to the whoami service (declared below)
      service: whoami

  middlewares:
    # Define an authentication mechanism
    test-user:
      basicAuth:
        users:
        - test:$apr1$H6uskkkW$IgXLP6ewTrSuBkTrqE8wj/

  services:
    # Define how to reach an existing service on our infrastructure
    whoami:
      loadBalancer:
        servers:
        - url: http://private/whoami-service
```

```toml tab="TOML"
# http routing section
[http]
  [http.routers]
     # Define a connection between requests and services
     [http.routers.to-whoami]
      rule = "Host(`example.com`) && PathPrefix(`/whoami/`)"
      # If the rule matches, applies the middleware
      middlewares = ["test-user"]
      # If the rule matches, forward to the whoami service (declared below)
      service = "whoami"

  [http.middlewares]
    # Define an authentication mechanism
    [http.middlewares.test-user.basicAuth]
      users = ["test:$apr1$H6uskkkW$IgXLP6ewTrSuBkTrqE8wj/"]

  [http.services]
    # Define how to reach an existing service on our infrastructure
    [http.services.whoami.loadBalancer]
      [[http.services.whoami.loadBalancer.servers]]
        url = "http://private/whoami-service"
```

!!! info ""

    In this example, we use the [file provider](../providers/file.md).
    Even if it is one of the least magical way of configuring Traefik, it explicitly describes every available notion.

!!! info "HTTP / TCP"

    In this example, we've defined routing rules for http requests only.
    Traefik also supports TCP requests. To add [TCP routers](./routers/index.md) and [TCP services](./services/index.md), declare them in a TCP section like in the following.

    ??? example "Adding a TCP route for TLS requests on whoami-tcp.example.com"

        **Static Configuration**

        ```yaml tab="File (YAML)"
        entryPoints:
          web:
            # Listen on port 8081 for incoming requests
            address: :8081
        providers:
          # Enable the file provider to define routers / middlewares / services in file
          file:
            directory: /path/to/dynamic/conf
        ```

        ```toml tab="File (TOML)"
        [entryPoints]
          [entryPoints.web]
            # Listen on port 8081 for incoming requests
            address = ":8081"

        [providers]
          # Enable the file provider to define routers / middlewares / services in file
          [providers.file]
            directory = "/path/to/dynamic/conf"
        ```

        ```bash tab="CLI"
        # Listen on port 8081 for incoming requests
        --entryPoints.web.address=:8081

        # Enable the file provider to define routers / middlewares / services in file
        --providers.file.directory=/path/to/dynamic/conf
        ```

        **Dynamic Configuration**

        ```yaml tab="YAML"
        # http routing section
        http:

          routers:
            # Define a connection between requests and services
            to-whoami:
              rule: Host(`example.com`) && PathPrefix(`/whoami/`)
              # If the rule matches, applies the middleware
              middlewares:
              - test-user
              # If the rule matches, forward to the whoami service (declared below)
              service: whoami

          middlewares:
            # Define an authentication mechanism
            test-user:
              basicAuth:
                users:
                - test:$apr1$H6uskkkW$IgXLP6ewTrSuBkTrqE8wj/

          services:
            # Define how to reach an existing service on our infrastructure
            whoami:
              loadBalancer:
                servers:
                - url: http://private/whoami-service
        tcp:

          routers:
            to-whoami-tcp:
              service: whoami-tcp
              rule: HostSNI(`whoami-tcp.example.com`)
              tls: {}

          services:
            whoami-tcp:
              loadBalancer:
                servers:
                - address: xx.xx.xx.xx:xx
        ```

        ```toml tab="TOML"
        # http routing section
        [http]
          [http.routers]
            # Define a connection between requests and services
            [http.routers.to-whoami]
              rule = "Host(`example.com`) && PathPrefix(`/whoami/`)"
              # If the rule matches, applies the middleware
              middlewares = ["test-user"]
              # If the rule matches, forward to the whoami service (declared below)
              service = "whoami"

          [http.middlewares]
             # Define an authentication mechanism
             [http.middlewares.test-user.basicAuth]
               users = ["test:$apr1$H6uskkkW$IgXLP6ewTrSuBkTrqE8wj/"]

          [http.services]
             # Define how to reach an existing service on our infrastructure
             [http.services.whoami.loadBalancer]
               [[http.services.whoami.loadBalancer.servers]]
                 url = "http://private/whoami-service"

        [tcp]
          [tcp.routers]
            [tcp.routers.to-whoami-tcp]
              rule = "HostSNI(`whoami-tcp.example.com`)"
              service = "whoami-tcp"
              [tcp.routers.to-whoami-tcp.tls]

          [tcp.services]
            [tcp.services.whoami-tcp.loadBalancer]
              [[tcp.services.whoami-tcp.loadBalancer.servers]]
                address = "xx.xx.xx.xx:xx"
        ```

## Transport configuration

Most of what happens to the connection between the clients and Traefik,
and then between Traefik and the backend servers, is configured through the
[entrypoints](../entrypoints) and the [routers](../routers).

In addition, a few parameters are dedicated to configuring globally
what happens with the connections between Traefik and the backends.
This is done through the [`serversTransport`](#http-servers-transports) and [`tcpServersTransport`](#tcp-servers-transports)
sections of the configuration, which features these options:

### HTTP Servers Transports

#### `insecureSkipVerify`

_Optional, Default=false_

`insecureSkipVerify` disables SSL certificate verification.

```yaml tab="File (YAML)"
## Static configuration
serversTransport:
  insecureSkipVerify: true
```

```toml tab="File (TOML)"
## Static configuration
[serversTransport]
  insecureSkipVerify = true
```

```bash tab="CLI"
## Static configuration
--serversTransport.insecureSkipVerify=true
```

#### `rootCAs`

_Optional_

`rootCAs` is the list of certificates (as file paths, or data bytes)
that will be set as Root Certificate Authorities when using a self-signed TLS certificate.

```yaml tab="File (YAML)"
## Static configuration
serversTransport:
  rootCAs:
    - foo.crt
    - bar.crt
```

```toml tab="File (TOML)"
## Static configuration
[serversTransport]
  rootCAs = ["foo.crt", "bar.crt"]
```

```bash tab="CLI"
## Static configuration
--serversTransport.rootCAs=foo.crt,bar.crt
```

#### `maxIdleConnsPerHost`

_Optional, Default=2_

If non-zero, `maxIdleConnsPerHost` controls the maximum idle (keep-alive) connections to keep per-host.

```yaml tab="File (YAML)"
## Static configuration
serversTransport:
  maxIdleConnsPerHost: 7
```

```toml tab="File (TOML)"
## Static configuration
[serversTransport]
  maxIdleConnsPerHost = 7
```

```bash tab="CLI"
## Static configuration
--serversTransport.maxIdleConnsPerHost=7
```

<<<<<<< HEAD
#### `spiffe`

Please note that [SPIFFE](../https/spiffe.md) must be enabled in the static configuration 
before using it to secure the connection between Traefik and the backends.  

#### `spiffe.ids`

_Optional_

`ids` defines the allowed SPIFFE IDs.
This takes precedence over the SPIFFE TrustDomain.

```yaml tab="File (YAML)"
## Static configuration
serversTransport:
    spiffe:
      ids:
        - spiffe://trust-domain/id1
        - spiffe://trust-domain/id2
```

```toml tab="File (TOML)"
## Static configuration
[serversTransport.spiffe]
  ids = ["spiffe://trust-domain/id1", "spiffe://trust-domain/id2"]
```

```bash tab="CLI"
## Static configuration
--serversTransport.spiffe.ids=spiffe://trust-domain/id1,spiffe://trust-domain/id2
```

#### `spiffe.trustDomain`

_Optional_

`trustDomain` defines the allowed SPIFFE trust domain.

```yaml tab="File (YAML)"
## Static configuration
serversTransport:
  trustDomain: spiffe://trust-domain
```

```toml tab="File (TOML)"
## Static configuration
[serversTransport.spiffe]
  trustDomain = "spiffe://trust-domain"
```

```bash tab="CLI"
## Static configuration
--serversTransport.spiffe.trustDomain=spiffe://trust-domain
```

#### `forwardingTimeouts`
=======
!!! info "Disable connection reuse"
    
    The default value of `maxIdleConnsPerHost` is 2, and the zero value is the fallback to the default (2).
    If you want to disable connection reuse, set `maxIdleConnsPerHost` to -1.

### `forwardingTimeouts`
>>>>>>> 49b598d0

`forwardingTimeouts` is about a number of timeouts relevant to when forwarding requests to the backend servers.

#### `forwardingTimeouts.dialTimeout`

_Optional, Default=30s_

`dialTimeout` is the maximum duration allowed for a connection to a backend server to be established.
Zero means no timeout.

```yaml tab="File (YAML)"
## Static configuration
serversTransport:
  forwardingTimeouts:
    dialTimeout: 1s
```

```toml tab="File (TOML)"
## Static configuration
[serversTransport.forwardingTimeouts]
  dialTimeout = "1s"
```

```bash tab="CLI"
## Static configuration
--serversTransport.forwardingTimeouts.dialTimeout=1s
```

#### `forwardingTimeouts.responseHeaderTimeout`

_Optional, Default=0s_

`responseHeaderTimeout`, if non-zero, specifies the amount of time to wait for a server's response headers
after fully writing the request (including its body, if any).
This time does not include the time to read the response body.
Zero means no timeout.

```yaml tab="File (YAML)"
## Static configuration
serversTransport:
  forwardingTimeouts:
    responseHeaderTimeout: 1s
```

```toml tab="File (TOML)"
## Static configuration
[serversTransport.forwardingTimeouts]
  responseHeaderTimeout = "1s"
```

```bash tab="CLI"
## Static configuration
--serversTransport.forwardingTimeouts.responseHeaderTimeout=1s
```

#### `forwardingTimeouts.idleConnTimeout`

_Optional, Default=90s_

`idleConnTimeout`, is the maximum amount of time an idle (keep-alive) connection
will remain idle before closing itself.
Zero means no limit.

```yaml tab="File (YAML)"
## Static configuration
serversTransport:
  forwardingTimeouts:
    idleConnTimeout: 1s
```

```toml tab="File (TOML)"
## Static configuration
[serversTransport.forwardingTimeouts]
  idleConnTimeout = "1s"
```

```bash tab="CLI"
## Static configuration
--serversTransport.forwardingTimeouts.idleConnTimeout=1s
```

### TCP Servers Transports

#### `dialTimeout`

_Optional, Default="30s"_

`dialTimeout` is the maximum duration allowed for a connection to a backend server to be established.
Zero means no timeout.

```yaml tab="File (YAML)"
## Static configuration
tcpServersTransport:
  dialTimeout: 30s
```

```toml tab="File (TOML)"
## Static configuration
[tcpServersTransport]
  dialTimeout = "30s"
```

```bash tab="CLI"
## Static configuration
--tcpServersTransport.dialTimeout=30s
```

#### `dialKeepAlive`

_Optional, Default="15s"_

`dialKeepAlive` defines the interval between keep-alive probes sent on an active network connection.
If zero, keep-alive probes are sent with a default value (currently 15 seconds), if supported by the protocol and
operating system. Network protocols or operating systems that do not support keep-alives ignore this field. If negative,
keep-alive probes are disabled.

```yaml tab="File (YAML)"
## Static configuration
tcpServersTransport:
  dialKeepAlive: 30s
```

```toml tab="File (TOML)"
## Static configuration
[tcpServersTransport]
  dialKeepAlive = "30s"
```

```bash tab="CLI"
## Static configuration
--tcpServersTransport.dialKeepAlive=30s
```

#### `tls`

`tls` defines the TLS configuration to connect with TCP backends.

_Optional_

An empty `tls` section enables TLS.

```yaml tab="File (YAML)"
## Static configuration
tcpServersTransport:
  tls: {}
```

```toml tab="File (TOML)"
## Static configuration
[tcpServersTransport.tls]
```

```bash tab="CLI"
## Static configuration
--tcpServersTransport.tls=true
```

#### `tls.insecureSkipVerify`

_Optional_

`insecureSkipVerify` disables the server's certificate chain and host name verification.

```yaml tab="File (YAML)"
## Static configuration
tcpServersTransport:
  tls:
    insecureSkipVerify: true
```

```toml tab="File (TOML)"
## Static configuration
[tcpServersTransport.tls]
  insecureSkipVerify = true
```

```bash tab="CLI"
## Static configuration
--tcpServersTransport.tls.insecureSkipVerify=true
```

#### `tls.rootCAs`

_Optional_

`rootCAs` defines the set of Root Certificate Authorities (as file paths, or data bytes)
to use when verifying self-signed TLS server certificates.

```yaml tab="File (YAML)"
## Static configuration
tcpServersTransport:
  tls:
    rootCAs:
      - foo.crt
      - bar.crt
```

```toml tab="File (TOML)"
## Static configuration
[tcpServersTransport.tls]
  rootCAs = ["foo.crt", "bar.crt"]
```

```bash tab="CLI"
## Static configuration
--tcpServersTransport.tls.rootCAs=foo.crt,bar.crt
```

#### `spiffe`

Please note that [SPIFFE](../https/spiffe.md) must be enabled in the static configuration
before using it to secure the connection between Traefik and the backends.

#### `spiffe.ids`

_Optional_

`ids` defines the allowed SPIFFE IDs.
This takes precedence over the SPIFFE TrustDomain.

```yaml tab="File (YAML)"
## Static configuration
tcpServersTransport:
    spiffe:
      ids:
        - spiffe://trust-domain/id1
        - spiffe://trust-domain/id2
```

```toml tab="File (TOML)"
## Static configuration
[tcpServersTransport.spiffe]
  ids = ["spiffe://trust-domain/id1", "spiffe://trust-domain/id2"]
```

```bash tab="CLI"
## Static configuration
--tcpServersTransport.spiffe.ids=spiffe://trust-domain/id1,spiffe://trust-domain/id2
```

#### `spiffe.trustDomain`

_Optional_

`trustDomain` defines the allowed SPIFFE trust domain.

```yaml tab="File (YAML)"
## Static configuration
tcpServersTransport:
  trustDomain: spiffe://trust-domain
```

```toml tab="File (TOML)"
## Static configuration
[tcpServersTransport.spiffe]
  trustDomain = "spiffe://trust-domain"
```

```bash tab="CLI"
## Static configuration
--tcpServersTransport.spiffe.trustDomain=spiffe://trust-domain
```

{!traefik-for-business-applications.md!}<|MERGE_RESOLUTION|>--- conflicted
+++ resolved
@@ -327,7 +327,11 @@
 --serversTransport.maxIdleConnsPerHost=7
 ```
 
-<<<<<<< HEAD
+!!! info "Disable connection reuse"
+    
+    The default value of `maxIdleConnsPerHost` is 2, and the zero value is the fallback to the default (2).
+    If you want to disable connection reuse, set `maxIdleConnsPerHost` to -1.
+
 #### `spiffe`
 
 Please note that [SPIFFE](../https/spiffe.md) must be enabled in the static configuration 
@@ -384,14 +388,6 @@
 ```
 
 #### `forwardingTimeouts`
-=======
-!!! info "Disable connection reuse"
-    
-    The default value of `maxIdleConnsPerHost` is 2, and the zero value is the fallback to the default (2).
-    If you want to disable connection reuse, set `maxIdleConnsPerHost` to -1.
-
-### `forwardingTimeouts`
->>>>>>> 49b598d0
 
 `forwardingTimeouts` is about a number of timeouts relevant to when forwarding requests to the backend servers.
 
