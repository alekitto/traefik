---
title: "Traefik Configuration Documentation"
description: "Get started with Traefik Proxy. This page will introduce you to the dynamic routing and startup configurations. Read the technical documentation."
---

# Configuration Introduction

How the Magic Happens
{: .subtitle }

![Configuration](../assets/img/static-dynamic-configuration.png)

Configuration in Traefik can refer to two different things:

- The fully dynamic routing configuration (referred to as the _dynamic configuration_)
- The startup configuration (referred to as the _static configuration_)

Elements in the _static configuration_ set up connections to [providers](../providers/overview.md) and define the [entrypoints](../routing/entrypoints.md) Traefik will listen to (these elements don't change often).

The _dynamic configuration_ contains everything that defines how the requests are handled by your system.
This configuration can change and is seamlessly hot-reloaded, without any request interruption or connection loss.

!!! warning "Incompatible Configuration"
    Please be aware that the old configurations for Traefik v1.x are NOT compatible with the v2.x config as of now.
    If you are running v2, please ensure you are using a v2 configuration.

## The Dynamic Configuration

Traefik gets its _dynamic configuration_ from [providers](../providers/overview.md): whether an orchestrator, a service registry, or a plain old configuration file.

Since this configuration is specific to your infrastructure choices, we invite you to refer to the [dedicated section of this documentation](../routing/overview.md).

!!! info ""

    In the [Quick Start example](../getting-started/quick-start.md), the dynamic configuration comes from docker in the form of labels attached to your containers.

!!! info "HTTPS Certificates also belong to the dynamic configuration."

    You can add / update / remove them without restarting your Traefik instance.

## The Static Configuration

There are three different, **mutually exclusive** (i.e. you can use only one at the same time), ways to define static configuration options in Traefik:

1. In a configuration file
1. In the command-line arguments
1. As environment variables

These ways are evaluated in the order listed above.

If no value was provided for a given option, a default value applies.
Moreover, if an option has sub-options, and any of these sub-options is not specified, a default value will apply as well.

For example, the `--providers.docker` option is enough by itself to enable the docker provider, even though sub-options like `--providers.docker.endpoint` exist.
Once positioned, this option sets (and resets) all the default values of the sub-options of `--providers.docker`.

### Configuration File

At startup, Traefik searches for static configuration in a file named `traefik.yml` (or `traefik.yaml` or `traefik.toml`) in:

- `/etc/traefik/`
- `$XDG_CONFIG_HOME/`
- `$HOME/.config/`
- `.` (_the working directory_).

You can override this using the `configFile` argument.

```bash
traefik --configFile=foo/bar/myconfigfile.yml
```

### Arguments

To get the list of all available arguments:

```bash
traefik --help

# or

docker run traefik[:version] --help
<<<<<<< HEAD
# ex: docker run traefik:v3.0 --help
=======
# ex: docker run traefik:v2.11 --help
>>>>>>> 9adf0fb6
```

Check the [CLI reference](../reference/static-configuration/cli.md "Link to CLI reference overview") for an overview about all available arguments.

### Environment Variables

All available environment variables can be found in the [static configuration environment overview](../reference/static-configuration/env.md).

## Available Configuration Options

All the configuration options are documented in their related section.

You can browse the available features in the menu, the [providers](../providers/overview.md), or the [routing section](../routing/overview.md) to see them in action.

{!traefik-for-business-applications.md!}<|MERGE_RESOLUTION|>--- conflicted
+++ resolved
@@ -79,11 +79,7 @@
 # or
 
 docker run traefik[:version] --help
-<<<<<<< HEAD
 # ex: docker run traefik:v3.0 --help
-=======
-# ex: docker run traefik:v2.11 --help
->>>>>>> 9adf0fb6
 ```
 
 Check the [CLI reference](../reference/static-configuration/cli.md "Link to CLI reference overview") for an overview about all available arguments.
