---
apiVersion: apiextensions.k8s.io/v1
kind: CustomResourceDefinition
metadata:
  annotations:
    controller-gen.kubebuilder.io/version: v0.14.0
  name: tlsstores.traefik.io
spec:
  group: traefik.io
  names:
    kind: TLSStore
    listKind: TLSStoreList
    plural: tlsstores
    singular: tlsstore
  scope: Namespaced
  versions:
  - name: v1alpha1
    schema:
      openAPIV3Schema:
<<<<<<< HEAD
        description: 'TLSStore is the CRD implementation of a Traefik TLS Store. For
          the time being, only the TLSStore named default is supported. This means
          that you cannot have two stores that are named default in different Kubernetes
          namespaces. More info: https://doc.traefik.io/traefik/v3.0/https/tls/#certificates-stores'
=======
        description: |-
          TLSStore is the CRD implementation of a Traefik TLS Store.
          For the time being, only the TLSStore named default is supported.
          This means that you cannot have two stores that are named default in different Kubernetes namespaces.
          More info: https://doc.traefik.io/traefik/v2.11/https/tls/#certificates-stores
>>>>>>> d5cb9b50
        properties:
          apiVersion:
            description: |-
              APIVersion defines the versioned schema of this representation of an object.
              Servers should convert recognized schemas to the latest internal value, and
              may reject unrecognized values.
              More info: https://git.k8s.io/community/contributors/devel/sig-architecture/api-conventions.md#resources
            type: string
          kind:
            description: |-
              Kind is a string value representing the REST resource this object represents.
              Servers may infer this from the endpoint the client submits requests to.
              Cannot be updated.
              In CamelCase.
              More info: https://git.k8s.io/community/contributors/devel/sig-architecture/api-conventions.md#types-kinds
            type: string
          metadata:
            type: object
          spec:
            description: TLSStoreSpec defines the desired state of a TLSStore.
            properties:
              certificates:
                description: Certificates is a list of secret names, each secret holding
                  a key/certificate pair to add to the store.
                items:
                  description: Certificate holds a secret name for the TLSStore resource.
                  properties:
                    secretName:
                      description: SecretName is the name of the referenced Kubernetes
                        Secret to specify the certificate details.
                      type: string
                  required:
                  - secretName
                  type: object
                type: array
              defaultCertificate:
                description: DefaultCertificate defines the default certificate configuration.
                properties:
                  secretName:
                    description: SecretName is the name of the referenced Kubernetes
                      Secret to specify the certificate details.
                    type: string
                required:
                - secretName
                type: object
              defaultGeneratedCert:
                description: DefaultGeneratedCert defines the default generated certificate
                  configuration.
                properties:
                  domain:
                    description: Domain is the domain definition for the DefaultCertificate.
                    properties:
                      main:
                        description: Main defines the main domain name.
                        type: string
                      sans:
                        description: SANs defines the subject alternative domain names.
                        items:
                          type: string
                        type: array
                    type: object
                  resolver:
                    description: Resolver is the name of the resolver that will be
                      used to issue the DefaultCertificate.
                    type: string
                type: object
            type: object
        required:
        - metadata
        - spec
        type: object
    served: true
    storage: true<|MERGE_RESOLUTION|>--- conflicted
+++ resolved
@@ -17,18 +17,11 @@
   - name: v1alpha1
     schema:
       openAPIV3Schema:
-<<<<<<< HEAD
-        description: 'TLSStore is the CRD implementation of a Traefik TLS Store. For
-          the time being, only the TLSStore named default is supported. This means
-          that you cannot have two stores that are named default in different Kubernetes
-          namespaces. More info: https://doc.traefik.io/traefik/v3.0/https/tls/#certificates-stores'
-=======
         description: |-
           TLSStore is the CRD implementation of a Traefik TLS Store.
           For the time being, only the TLSStore named default is supported.
           This means that you cannot have two stores that are named default in different Kubernetes namespaces.
-          More info: https://doc.traefik.io/traefik/v2.11/https/tls/#certificates-stores
->>>>>>> d5cb9b50
+          More info: https://doc.traefik.io/traefik/v3.0/https/tls/#certificates-stores
         properties:
           apiVersion:
             description: |-
