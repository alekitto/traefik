package main

import (
	"context"
	"crypto/x509"
	"encoding/json"
	"fmt"
	stdlog "log"
	"net/http"
	"os"
	"os/signal"
	"sort"
	"strings"
	"syscall"
	"time"

	"github.com/coreos/go-systemd/daemon"
	"github.com/go-acme/lego/v4/challenge"
	gokitmetrics "github.com/go-kit/kit/metrics"
	"github.com/rs/zerolog/log"
	"github.com/sirupsen/logrus"
	"github.com/spiffe/go-spiffe/v2/workloadapi"
	"github.com/traefik/paerser/cli"
<<<<<<< HEAD
	"github.com/traefik/traefik/v3/cmd"
	"github.com/traefik/traefik/v3/cmd/healthcheck"
	cmdVersion "github.com/traefik/traefik/v3/cmd/version"
	tcli "github.com/traefik/traefik/v3/pkg/cli"
	"github.com/traefik/traefik/v3/pkg/collector"
	"github.com/traefik/traefik/v3/pkg/config/dynamic"
	"github.com/traefik/traefik/v3/pkg/config/runtime"
	"github.com/traefik/traefik/v3/pkg/config/static"
	"github.com/traefik/traefik/v3/pkg/logs"
	"github.com/traefik/traefik/v3/pkg/metrics"
	"github.com/traefik/traefik/v3/pkg/middlewares/accesslog"
	"github.com/traefik/traefik/v3/pkg/provider/acme"
	"github.com/traefik/traefik/v3/pkg/provider/aggregator"
	"github.com/traefik/traefik/v3/pkg/provider/hub"
	"github.com/traefik/traefik/v3/pkg/provider/tailscale"
	"github.com/traefik/traefik/v3/pkg/provider/traefik"
	"github.com/traefik/traefik/v3/pkg/safe"
	"github.com/traefik/traefik/v3/pkg/server"
	"github.com/traefik/traefik/v3/pkg/server/middleware"
	"github.com/traefik/traefik/v3/pkg/server/service"
	"github.com/traefik/traefik/v3/pkg/tcp"
	traefiktls "github.com/traefik/traefik/v3/pkg/tls"
	"github.com/traefik/traefik/v3/pkg/tracing"
	"github.com/traefik/traefik/v3/pkg/tracing/jaeger"
	"github.com/traefik/traefik/v3/pkg/types"
	"github.com/traefik/traefik/v3/pkg/version"
=======
	"github.com/traefik/traefik/v2/cmd"
	"github.com/traefik/traefik/v2/cmd/healthcheck"
	cmdVersion "github.com/traefik/traefik/v2/cmd/version"
	tcli "github.com/traefik/traefik/v2/pkg/cli"
	"github.com/traefik/traefik/v2/pkg/collector"
	"github.com/traefik/traefik/v2/pkg/config/dynamic"
	"github.com/traefik/traefik/v2/pkg/config/runtime"
	"github.com/traefik/traefik/v2/pkg/config/static"
	"github.com/traefik/traefik/v2/pkg/log"
	"github.com/traefik/traefik/v2/pkg/metrics"
	"github.com/traefik/traefik/v2/pkg/middlewares/accesslog"
	"github.com/traefik/traefik/v2/pkg/provider/acme"
	"github.com/traefik/traefik/v2/pkg/provider/aggregator"
	"github.com/traefik/traefik/v2/pkg/provider/traefik"
	"github.com/traefik/traefik/v2/pkg/safe"
	"github.com/traefik/traefik/v2/pkg/server"
	"github.com/traefik/traefik/v2/pkg/server/middleware"
	"github.com/traefik/traefik/v2/pkg/server/service"
	traefiktls "github.com/traefik/traefik/v2/pkg/tls"
	"github.com/traefik/traefik/v2/pkg/tracing"
	"github.com/traefik/traefik/v2/pkg/tracing/jaeger"
	"github.com/traefik/traefik/v2/pkg/types"
	"github.com/traefik/traefik/v2/pkg/version"
	"github.com/vulcand/oxy/v2/roundrobin"
>>>>>>> 021f37ff
)

func main() {
	// traefik config inits
	tConfig := cmd.NewTraefikConfiguration()

	loaders := []cli.ResourceLoader{&tcli.FileLoader{}, &tcli.FlagLoader{}, &tcli.EnvLoader{}}

	cmdTraefik := &cli.Command{
		Name: "traefik",
		Description: `Traefik is a modern HTTP reverse proxy and load balancer made to deploy microservices with ease.
Complete documentation is available at https://traefik.io`,
		Configuration: tConfig,
		Resources:     loaders,
		Run: func(_ []string) error {
			return runCmd(&tConfig.Configuration)
		},
	}

	err := cmdTraefik.AddCommand(healthcheck.NewCmd(&tConfig.Configuration, loaders))
	if err != nil {
		stdlog.Println(err)
		os.Exit(1)
	}

	err = cmdTraefik.AddCommand(cmdVersion.NewCmd())
	if err != nil {
		stdlog.Println(err)
		os.Exit(1)
	}

	err = cli.Execute(cmdTraefik)
	if err != nil {
		log.Error().Err(err).Msg("Command error")
		logrus.Exit(1)
	}

	logrus.Exit(0)
}

func runCmd(staticConfiguration *static.Configuration) error {
	setupLogger(staticConfiguration)

	http.DefaultTransport.(*http.Transport).Proxy = http.ProxyFromEnvironment

	staticConfiguration.SetEffectiveConfiguration()
	if err := staticConfiguration.ValidateConfiguration(); err != nil {
		return err
	}

	log.Info().Str("version", version.Version).
		Msgf("Traefik version %s built on %s", version.Version, version.BuildDate)

	jsonConf, err := json.Marshal(staticConfiguration)
	if err != nil {
		log.Error().Err(err).Msg("Could not marshal static configuration")
		log.Debug().Interface("staticConfiguration", staticConfiguration).Msg("Static configuration loaded [struct]")
	} else {
		log.Debug().RawJSON("staticConfiguration", jsonConf).Msg("Static configuration loaded [json]")
	}

	if staticConfiguration.Global.CheckNewVersion {
		checkNewVersion()
	}

	stats(staticConfiguration)

	svr, err := setupServer(staticConfiguration)
	if err != nil {
		return err
	}

	ctx, _ := signal.NotifyContext(context.Background(), syscall.SIGINT, syscall.SIGTERM)

	if staticConfiguration.Ping != nil {
		staticConfiguration.Ping.WithContext(ctx)
	}

	svr.Start(ctx)
	defer svr.Close()

	sent, err := daemon.SdNotify(false, "READY=1")
	if !sent && err != nil {
		log.Error().Err(err).Msg("Failed to notify")
	}

	t, err := daemon.SdWatchdogEnabled(false)
	if err != nil {
		log.Error().Err(err).Msg("Could not enable Watchdog")
	} else if t != 0 {
		// Send a ping each half time given
		t /= 2
		log.Info().Msgf("Watchdog activated with timer duration %s", t)
		safe.Go(func() {
			tick := time.Tick(t)
			for range tick {
				resp, errHealthCheck := healthcheck.Do(*staticConfiguration)
				if resp != nil {
					_ = resp.Body.Close()
				}

				if staticConfiguration.Ping == nil || errHealthCheck == nil {
					if ok, _ := daemon.SdNotify(false, "WATCHDOG=1"); !ok {
						log.Error().Msg("Fail to tick watchdog")
					}
				} else {
					log.Error().Err(errHealthCheck).Send()
				}
			}
		})
	}

	svr.Wait()
	log.Info().Msg("Shutting down")
	return nil
}

func setupServer(staticConfiguration *static.Configuration) (*server.Server, error) {
	providerAggregator := aggregator.NewProviderAggregator(*staticConfiguration.Providers)

	ctx := context.Background()
	routinesPool := safe.NewPool(ctx)

	// adds internal provider
	err := providerAggregator.AddProvider(traefik.New(*staticConfiguration))
	if err != nil {
		return nil, err
	}

	// ACME

	tlsManager := traefiktls.NewManager()
	httpChallengeProvider := acme.NewChallengeHTTP()

	tlsChallengeProvider := acme.NewChallengeTLSALPN()
	err = providerAggregator.AddProvider(tlsChallengeProvider)
	if err != nil {
		return nil, err
	}

	acmeProviders := initACMEProvider(staticConfiguration, &providerAggregator, tlsManager, httpChallengeProvider, tlsChallengeProvider)

	// Tailscale

	tsProviders := initTailscaleProviders(staticConfiguration, &providerAggregator)

	// Metrics

	metricRegistries := registerMetricClients(staticConfiguration.Metrics)
	metricsRegistry := metrics.NewMultiRegistry(metricRegistries)

	// Entrypoints

	serverEntryPointsTCP, err := server.NewTCPEntryPoints(staticConfiguration.EntryPoints, staticConfiguration.HostResolver, metricsRegistry)
	if err != nil {
		return nil, err
	}

	serverEntryPointsUDP, err := server.NewUDPEntryPoints(staticConfiguration.EntryPoints)
	if err != nil {
		return nil, err
	}

	// Plugins

	pluginBuilder, err := createPluginBuilder(staticConfiguration)
	if err != nil {
		log.Error().Err(err).Msg("Plugins are disabled because an error has occurred.")
	}

	// Providers plugins

	for name, conf := range staticConfiguration.Providers.Plugin {
		if pluginBuilder == nil {
			break
		}

		p, err := pluginBuilder.BuildProvider(name, conf)
		if err != nil {
			return nil, fmt.Errorf("plugin: failed to build provider: %w", err)
		}

		err = providerAggregator.AddProvider(p)
		if err != nil {
			return nil, fmt.Errorf("plugin: failed to add provider: %w", err)
		}
	}

<<<<<<< HEAD
	// Traefik Hub

	if staticConfiguration.Hub != nil {
		if err = providerAggregator.AddProvider(staticConfiguration.Hub); err != nil {
			return nil, fmt.Errorf("adding Traefik Hub provider: %w", err)
		}

		// API is mandatory for Traefik Hub to access the dynamic configuration.
		if staticConfiguration.API == nil {
			staticConfiguration.API = &static.API{}
		}
	}
=======
	// Metrics

	metricRegistries := registerMetricClients(staticConfiguration.Metrics)
	metricsRegistry := metrics.NewMultiRegistry(metricRegistries)
>>>>>>> 021f37ff

	// Service manager factory

	var spiffeX509Source *workloadapi.X509Source
	if staticConfiguration.Spiffe != nil && staticConfiguration.Spiffe.WorkloadAPIAddr != "" {
		log.Info().Str("workloadAPIAddr", staticConfiguration.Spiffe.WorkloadAPIAddr).
			Msg("Waiting on SPIFFE SVID delivery")

		spiffeX509Source, err = workloadapi.NewX509Source(
			ctx,
			workloadapi.WithClientOptions(
				workloadapi.WithAddr(
					staticConfiguration.Spiffe.WorkloadAPIAddr,
				),
			),
		)
		if err != nil {
			return nil, fmt.Errorf("unable to create SPIFFE x509 source: %w", err)
		}
		log.Info().Msg("Successfully obtained SPIFFE SVID.")
	}

	roundTripperManager := service.NewRoundTripperManager(spiffeX509Source)
	dialerManager := tcp.NewDialerManager(spiffeX509Source)
	acmeHTTPHandler := getHTTPChallengeHandler(acmeProviders, httpChallengeProvider)
	managerFactory := service.NewManagerFactory(*staticConfiguration, routinesPool, metricsRegistry, roundTripperManager, acmeHTTPHandler)

	// Router factory

	accessLog := setupAccessLog(staticConfiguration.AccessLog)
	tracer := setupTracing(staticConfiguration.Tracing)

	chainBuilder := middleware.NewChainBuilder(metricsRegistry, accessLog, tracer)
	routerFactory := server.NewRouterFactory(*staticConfiguration, managerFactory, tlsManager, chainBuilder, pluginBuilder, metricsRegistry, dialerManager)

	// Watcher

	watcher := server.NewConfigurationWatcher(
		routinesPool,
		providerAggregator,
		getDefaultsEntrypoints(staticConfiguration),
		"internal",
	)

	// TLS
	watcher.AddListener(func(conf dynamic.Configuration) {
		ctx := context.Background()
		tlsManager.UpdateConfigs(ctx, conf.TLS.Stores, conf.TLS.Options, conf.TLS.Certificates)

		gauge := metricsRegistry.TLSCertsNotAfterTimestampGauge()
		for _, certificate := range tlsManager.GetServerCertificates() {
			appendCertMetric(gauge, certificate)
		}
	})

	// Metrics
	watcher.AddListener(func(_ dynamic.Configuration) {
		metricsRegistry.ConfigReloadsCounter().Add(1)
		metricsRegistry.LastConfigReloadSuccessGauge().Set(float64(time.Now().Unix()))
	})

	// Server Transports
	watcher.AddListener(func(conf dynamic.Configuration) {
		roundTripperManager.Update(conf.HTTP.ServersTransports)
		dialerManager.Update(conf.TCP.ServersTransports)
	})

	// Switch router
	watcher.AddListener(switchRouter(routerFactory, serverEntryPointsTCP, serverEntryPointsUDP))

	// Metrics
	if metricsRegistry.IsEpEnabled() || metricsRegistry.IsRouterEnabled() || metricsRegistry.IsSvcEnabled() {
		var eps []string
		for key := range serverEntryPointsTCP {
			eps = append(eps, key)
		}
		watcher.AddListener(func(conf dynamic.Configuration) {
			metrics.OnConfigurationUpdate(conf, eps)
		})
	}

	// TLS challenge
	watcher.AddListener(tlsChallengeProvider.ListenConfiguration)

	// Certificate Resolvers

	resolverNames := map[string]struct{}{}

	// ACME
	for _, p := range acmeProviders {
		resolverNames[p.ResolverName] = struct{}{}
		watcher.AddListener(p.ListenConfiguration)
	}

	// Tailscale
	for _, p := range tsProviders {
		resolverNames[p.ResolverName] = struct{}{}
		watcher.AddListener(p.HandleConfigUpdate)
	}

	// Certificate resolver logs
	watcher.AddListener(func(config dynamic.Configuration) {
		for rtName, rt := range config.HTTP.Routers {
			if rt.TLS == nil || rt.TLS.CertResolver == "" {
				continue
			}

<<<<<<< HEAD
			if _, ok := resolverNames[rt.TLS.CertResolver]; !ok &&
				// "traefik-hub" is an allowed certificate resolver name in a Traefik Hub Experimental feature context.
				// It is used to activate its own certificate resolution, even though it is not a "classical" traefik certificate resolver.
				(staticConfiguration.Hub == nil || rt.TLS.CertResolver != "traefik-hub") {
				log.Error().Err(err).Str(logs.RouterName, rtName).Str("certificateResolver", rt.TLS.CertResolver).
					Msg("Router uses a non-existent certificate resolver")
=======
			if _, ok := resolverNames[rt.TLS.CertResolver]; !ok {
				log.WithoutContext().Errorf("the router %s uses a non-existent resolver: %s", rtName, rt.TLS.CertResolver)
>>>>>>> 021f37ff
			}
		}
	})

	return server.NewServer(routinesPool, serverEntryPointsTCP, serverEntryPointsUDP, watcher, chainBuilder, accessLog), nil
}

func getHTTPChallengeHandler(acmeProviders []*acme.Provider, httpChallengeProvider http.Handler) http.Handler {
	var acmeHTTPHandler http.Handler
	for _, p := range acmeProviders {
		if p != nil && p.HTTPChallenge != nil {
			acmeHTTPHandler = httpChallengeProvider
			break
		}
	}
	return acmeHTTPHandler
}

func getDefaultsEntrypoints(staticConfiguration *static.Configuration) []string {
	var defaultEntryPoints []string

	// Determines if at least one EntryPoint is configured to be used by default.
	var hasDefinedDefaults bool
	for _, ep := range staticConfiguration.EntryPoints {
		if ep.AsDefault {
			hasDefinedDefaults = true
			break
		}
	}

	for name, cfg := range staticConfiguration.EntryPoints {
<<<<<<< HEAD
		// By default all entrypoints are considered.
		// If at least one is flagged, then only flagged entrypoints are included.
		if hasDefinedDefaults && !cfg.AsDefault {
			continue
		}

		// Traefik Hub entryPoint should not be used as a default entryPoint.
		if hub.APIEntrypoint == name || hub.TunnelEntrypoint == name {
			continue
		}

=======
>>>>>>> 021f37ff
		protocol, err := cfg.GetProtocol()
		if err != nil {
			// Should never happen because Traefik should not start if protocol is invalid.
			log.Error().Err(err).Msg("Invalid protocol")
		}

		if protocol != "udp" && name != static.DefaultInternalEntryPointName {
			defaultEntryPoints = append(defaultEntryPoints, name)
		}
	}

	sort.Strings(defaultEntryPoints)
	return defaultEntryPoints
}

func switchRouter(routerFactory *server.RouterFactory, serverEntryPointsTCP server.TCPEntryPoints, serverEntryPointsUDP server.UDPEntryPoints) func(conf dynamic.Configuration) {
	return func(conf dynamic.Configuration) {
		rtConf := runtime.NewConfig(conf)

		routers, udpRouters := routerFactory.CreateRouters(rtConf)

		serverEntryPointsTCP.Switch(routers)
		serverEntryPointsUDP.Switch(udpRouters)
	}
}

// initACMEProvider creates and registers acme.Provider instances corresponding to the configured ACME certificate resolvers.
func initACMEProvider(c *static.Configuration, providerAggregator *aggregator.ProviderAggregator, tlsManager *traefiktls.Manager, httpChallengeProvider, tlsChallengeProvider challenge.Provider) []*acme.Provider {
	localStores := map[string]*acme.LocalStore{}

	var resolvers []*acme.Provider
	for name, resolver := range c.CertificatesResolvers {
		if resolver.ACME == nil {
			continue
		}

		if localStores[resolver.ACME.Storage] == nil {
			localStores[resolver.ACME.Storage] = acme.NewLocalStore(resolver.ACME.Storage)
		}

		p := &acme.Provider{
			Configuration:         resolver.ACME,
			Store:                 localStores[resolver.ACME.Storage],
			ResolverName:          name,
			HTTPChallengeProvider: httpChallengeProvider,
			TLSChallengeProvider:  tlsChallengeProvider,
		}

		if err := providerAggregator.AddProvider(p); err != nil {
			log.Error().Err(err).Str("resolver", name).Msg("The ACME resolve is skipped from the resolvers list")
			continue
		}

		p.SetTLSManager(tlsManager)

		p.SetConfigListenerChan(make(chan dynamic.Configuration))

		resolvers = append(resolvers, p)
	}

	return resolvers
}

// initTailscaleProviders creates and registers tailscale.Provider instances corresponding to the configured Tailscale certificate resolvers.
func initTailscaleProviders(cfg *static.Configuration, providerAggregator *aggregator.ProviderAggregator) []*tailscale.Provider {
	var providers []*tailscale.Provider
	for name, resolver := range cfg.CertificatesResolvers {
		if resolver.Tailscale == nil {
			continue
		}

		tsProvider := &tailscale.Provider{ResolverName: name}

		if err := providerAggregator.AddProvider(tsProvider); err != nil {
			log.Error().Err(err).Str(logs.ProviderName, name).Msg("Unable to create Tailscale provider")
			continue
		}

		providers = append(providers, tsProvider)
	}

	return providers
}

func registerMetricClients(metricsConfig *types.Metrics) []metrics.Registry {
	if metricsConfig == nil {
		return nil
	}

	var registries []metrics.Registry

	if metricsConfig.Prometheus != nil {
		logger := log.With().Str(logs.MetricsProviderName, "prometheus").Logger()

		prometheusRegister := metrics.RegisterPrometheus(logger.WithContext(context.Background()), metricsConfig.Prometheus)
		if prometheusRegister != nil {
			registries = append(registries, prometheusRegister)
			logger.Debug().Msg("Configured Prometheus metrics")
		}
	}

	if metricsConfig.Datadog != nil {
		logger := log.With().Str(logs.MetricsProviderName, "datadog").Logger()

		registries = append(registries, metrics.RegisterDatadog(logger.WithContext(context.Background()), metricsConfig.Datadog))
		logger.Debug().
			Str("address", metricsConfig.Datadog.Address).
			Str("pushInterval", metricsConfig.Datadog.PushInterval.String()).
			Msgf("Configured Datadog metrics")
	}

	if metricsConfig.StatsD != nil {
		logger := log.With().Str(logs.MetricsProviderName, "statsd").Logger()

		registries = append(registries, metrics.RegisterStatsd(logger.WithContext(context.Background()), metricsConfig.StatsD))
		logger.Debug().
			Str("address", metricsConfig.StatsD.Address).
			Str("pushInterval", metricsConfig.StatsD.PushInterval.String()).
			Msg("Configured StatsD metrics")
	}

	if metricsConfig.InfluxDB2 != nil {
		logger := log.With().Str(logs.MetricsProviderName, "influxdb2").Logger()

		influxDB2Register := metrics.RegisterInfluxDB2(logger.WithContext(context.Background()), metricsConfig.InfluxDB2)
		if influxDB2Register != nil {
			registries = append(registries, influxDB2Register)
			logger.Debug().
				Str("address", metricsConfig.InfluxDB2.Address).
				Str("bucket", metricsConfig.InfluxDB2.Bucket).
				Str("organization", metricsConfig.InfluxDB2.Org).
				Str("pushInterval", metricsConfig.InfluxDB2.PushInterval.String()).
				Msg("Configured InfluxDB v2 metrics")
		}
	}

	if metricsConfig.OpenTelemetry != nil {
		logger := log.With().Str(logs.MetricsProviderName, "openTelemetry").Logger()

		openTelemetryRegistry := metrics.RegisterOpenTelemetry(logger.WithContext(context.Background()), metricsConfig.OpenTelemetry)
		if openTelemetryRegistry != nil {
			registries = append(registries, openTelemetryRegistry)
			logger.Debug().
				Str("address", metricsConfig.OpenTelemetry.Address).
				Str("pushInterval", metricsConfig.OpenTelemetry.PushInterval.String()).
				Msg("Configured OpenTelemetry metrics")
		}
	}

	return registries
}

func appendCertMetric(gauge gokitmetrics.Gauge, certificate *x509.Certificate) {
	sort.Strings(certificate.DNSNames)

	labels := []string{
		"cn", certificate.Subject.CommonName,
		"serial", certificate.SerialNumber.String(),
		"sans", strings.Join(certificate.DNSNames, ","),
	}

	notAfter := float64(certificate.NotAfter.Unix())

	gauge.With(labels...).Set(notAfter)
}

func setupAccessLog(conf *types.AccessLog) *accesslog.Handler {
	if conf == nil {
		return nil
	}

	accessLoggerMiddleware, err := accesslog.NewHandler(conf)
	if err != nil {
		log.Warn().Err(err).Msg("Unable to create access logger")
		return nil
	}

	return accessLoggerMiddleware
}

func setupTracing(conf *static.Tracing) *tracing.Tracing {
	if conf == nil {
		return nil
	}

	var backend tracing.Backend

	if conf.Jaeger != nil {
		backend = conf.Jaeger
	}

	if conf.Zipkin != nil {
		if backend != nil {
			log.Error().Msg("Multiple tracing backend are not supported: cannot create Zipkin backend.")
		} else {
			backend = conf.Zipkin
		}
	}

	if conf.Datadog != nil {
		if backend != nil {
			log.Error().Msg("Multiple tracing backend are not supported: cannot create Datadog backend.")
		} else {
			backend = conf.Datadog
		}
	}

	if conf.Instana != nil {
		if backend != nil {
			log.Error().Msg("Multiple tracing backend are not supported: cannot create Instana backend.")
		} else {
			backend = conf.Instana
		}
	}

	if conf.Haystack != nil {
		if backend != nil {
			log.Error().Msg("Multiple tracing backend are not supported: cannot create Haystack backend.")
		} else {
			backend = conf.Haystack
		}
	}

	if conf.Elastic != nil {
		if backend != nil {
			log.Error().Msg("Multiple tracing backend are not supported: cannot create Elastic backend.")
		} else {
			backend = conf.Elastic
		}
	}

	if conf.OpenTelemetry != nil {
		if backend != nil {
			log.Error().Msg("Tracing backends are all mutually exclusive: cannot create OpenTelemetry backend.")
		} else {
			backend = conf.OpenTelemetry
		}
	}

	if backend == nil {
		log.Debug().Msg("Could not initialize tracing, using Jaeger by default")
		defaultBackend := &jaeger.Config{}
		defaultBackend.SetDefaults()
		backend = defaultBackend
	}

	tracer, err := tracing.NewTracing(conf.ServiceName, conf.SpanNameLimit, backend)
	if err != nil {
		log.Warn().Err(err).Msg("Unable to create tracer")
		return nil
	}
	return tracer
}

func checkNewVersion() {
	ticker := time.Tick(24 * time.Hour)
	safe.Go(func() {
		for time.Sleep(10 * time.Minute); ; <-ticker {
			version.CheckNewVersion()
		}
	})
}

func stats(staticConfiguration *static.Configuration) {
	logger := log.Info()

	if staticConfiguration.Global.SendAnonymousUsage {
		logger.Msg(`Stats collection is enabled.`)
		logger.Msg(`Many thanks for contributing to Traefik's improvement by allowing us to receive anonymous information from your configuration.`)
		logger.Msg(`Help us improve Traefik by leaving this feature on :)`)
		logger.Msg(`More details on: https://doc.traefik.io/traefik/contributing/data-collection/`)
		collect(staticConfiguration)
	} else {
		logger.Msg(`
Stats collection is disabled.
Help us improve Traefik by turning this feature on :)
More details on: https://doc.traefik.io/traefik/contributing/data-collection/
`)
	}
}

func collect(staticConfiguration *static.Configuration) {
	ticker := time.Tick(24 * time.Hour)
	safe.Go(func() {
		for time.Sleep(10 * time.Minute); ; <-ticker {
			if err := collector.Collect(staticConfiguration); err != nil {
				log.Debug().Err(err).Send()
			}
		}
	})
}<|MERGE_RESOLUTION|>--- conflicted
+++ resolved
@@ -21,7 +21,6 @@
 	"github.com/sirupsen/logrus"
 	"github.com/spiffe/go-spiffe/v2/workloadapi"
 	"github.com/traefik/paerser/cli"
-<<<<<<< HEAD
 	"github.com/traefik/traefik/v3/cmd"
 	"github.com/traefik/traefik/v3/cmd/healthcheck"
 	cmdVersion "github.com/traefik/traefik/v3/cmd/version"
@@ -35,7 +34,6 @@
 	"github.com/traefik/traefik/v3/pkg/middlewares/accesslog"
 	"github.com/traefik/traefik/v3/pkg/provider/acme"
 	"github.com/traefik/traefik/v3/pkg/provider/aggregator"
-	"github.com/traefik/traefik/v3/pkg/provider/hub"
 	"github.com/traefik/traefik/v3/pkg/provider/tailscale"
 	"github.com/traefik/traefik/v3/pkg/provider/traefik"
 	"github.com/traefik/traefik/v3/pkg/safe"
@@ -48,32 +46,6 @@
 	"github.com/traefik/traefik/v3/pkg/tracing/jaeger"
 	"github.com/traefik/traefik/v3/pkg/types"
 	"github.com/traefik/traefik/v3/pkg/version"
-=======
-	"github.com/traefik/traefik/v2/cmd"
-	"github.com/traefik/traefik/v2/cmd/healthcheck"
-	cmdVersion "github.com/traefik/traefik/v2/cmd/version"
-	tcli "github.com/traefik/traefik/v2/pkg/cli"
-	"github.com/traefik/traefik/v2/pkg/collector"
-	"github.com/traefik/traefik/v2/pkg/config/dynamic"
-	"github.com/traefik/traefik/v2/pkg/config/runtime"
-	"github.com/traefik/traefik/v2/pkg/config/static"
-	"github.com/traefik/traefik/v2/pkg/log"
-	"github.com/traefik/traefik/v2/pkg/metrics"
-	"github.com/traefik/traefik/v2/pkg/middlewares/accesslog"
-	"github.com/traefik/traefik/v2/pkg/provider/acme"
-	"github.com/traefik/traefik/v2/pkg/provider/aggregator"
-	"github.com/traefik/traefik/v2/pkg/provider/traefik"
-	"github.com/traefik/traefik/v2/pkg/safe"
-	"github.com/traefik/traefik/v2/pkg/server"
-	"github.com/traefik/traefik/v2/pkg/server/middleware"
-	"github.com/traefik/traefik/v2/pkg/server/service"
-	traefiktls "github.com/traefik/traefik/v2/pkg/tls"
-	"github.com/traefik/traefik/v2/pkg/tracing"
-	"github.com/traefik/traefik/v2/pkg/tracing/jaeger"
-	"github.com/traefik/traefik/v2/pkg/types"
-	"github.com/traefik/traefik/v2/pkg/version"
-	"github.com/vulcand/oxy/v2/roundrobin"
->>>>>>> 021f37ff
 )
 
 func main() {
@@ -262,26 +234,6 @@
 		}
 	}
 
-<<<<<<< HEAD
-	// Traefik Hub
-
-	if staticConfiguration.Hub != nil {
-		if err = providerAggregator.AddProvider(staticConfiguration.Hub); err != nil {
-			return nil, fmt.Errorf("adding Traefik Hub provider: %w", err)
-		}
-
-		// API is mandatory for Traefik Hub to access the dynamic configuration.
-		if staticConfiguration.API == nil {
-			staticConfiguration.API = &static.API{}
-		}
-	}
-=======
-	// Metrics
-
-	metricRegistries := registerMetricClients(staticConfiguration.Metrics)
-	metricsRegistry := metrics.NewMultiRegistry(metricRegistries)
->>>>>>> 021f37ff
-
 	// Service manager factory
 
 	var spiffeX509Source *workloadapi.X509Source
@@ -388,17 +340,9 @@
 				continue
 			}
 
-<<<<<<< HEAD
-			if _, ok := resolverNames[rt.TLS.CertResolver]; !ok &&
-				// "traefik-hub" is an allowed certificate resolver name in a Traefik Hub Experimental feature context.
-				// It is used to activate its own certificate resolution, even though it is not a "classical" traefik certificate resolver.
-				(staticConfiguration.Hub == nil || rt.TLS.CertResolver != "traefik-hub") {
+			if _, ok := resolverNames[rt.TLS.CertResolver]; !ok {
 				log.Error().Err(err).Str(logs.RouterName, rtName).Str("certificateResolver", rt.TLS.CertResolver).
 					Msg("Router uses a non-existent certificate resolver")
-=======
-			if _, ok := resolverNames[rt.TLS.CertResolver]; !ok {
-				log.WithoutContext().Errorf("the router %s uses a non-existent resolver: %s", rtName, rt.TLS.CertResolver)
->>>>>>> 021f37ff
 			}
 		}
 	})
@@ -430,20 +374,12 @@
 	}
 
 	for name, cfg := range staticConfiguration.EntryPoints {
-<<<<<<< HEAD
 		// By default all entrypoints are considered.
 		// If at least one is flagged, then only flagged entrypoints are included.
 		if hasDefinedDefaults && !cfg.AsDefault {
 			continue
 		}
 
-		// Traefik Hub entryPoint should not be used as a default entryPoint.
-		if hub.APIEntrypoint == name || hub.TunnelEntrypoint == name {
-			continue
-		}
-
-=======
->>>>>>> 021f37ff
 		protocol, err := cfg.GetProtocol()
 		if err != nil {
 			// Should never happen because Traefik should not start if protocol is invalid.
